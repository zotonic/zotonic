%% @author Marc Worrell <marc@worrell.nl>
%% @copyright 2009-2015 Marc Worrell
%% @doc Pivoting server for the rsc table. Takes care of full text indices. Polls the pivot queue for any changed resources.

%% Copyright 2009-2015 Marc Worrell
%%
%% Licensed under the Apache License, Version 2.0 (the "License");
%% you may not use this file except in compliance with the License.
%% You may obtain a copy of the License at
%%
%%     http://www.apache.org/licenses/LICENSE-2.0
%%
%% Unless required by applicable law or agreed to in writing, software
%% distributed under the License is distributed on an "AS IS" BASIS,
%% WITHOUT WARRANTIES OR CONDITIONS OF ANY KIND, either express or implied.
%% See the License for the specific language governing permissions and
%% limitations under the License.

-module(z_pivot_rsc).
-author("Marc Worrell <marc@worrell.nl").
-behaviour(gen_server).

%% gen_server exports
-export([init/1, handle_call/3, handle_cast/2, handle_info/2, terminate/2, code_change/3]).
-export([start_link/1]).

%% interface functions
-export([
    poll/1,
    pivot/2,
    pivot_delay/1,
    pivot_resource_update/4,
    queue_all/1,
    insert_queue/2,

    get_pivot_title/1,
    get_pivot_title/2,

    insert_task/3,
    insert_task/4,
    insert_task/5,
    insert_task_after/6,
    get_task/1,
    get_task/2,
    get_task/3,
    get_task/4,
    delete_task/3,
    delete_task/4,

    pivot_resource/2,
    stemmer_language/1,
    stemmer_language_config/1,
    cleanup_tsv_text/1,
    pg_lang/1,
    pg_lang_extra/1,
    % get_pivot_data/2,

    define_custom_pivot/3,
    lookup_custom_pivot/4
]).

-include("zotonic.hrl").

% Interval (in seconds) to check if there are any items to be pivoted.
-define(PIVOT_POLL_INTERVAL_FAST, 2).
-define(PIVOT_POLL_INTERVAL_SLOW, 20).

% Number of queued ids taken from the queue at one go
-define(POLL_BATCH, 50).

%% Minimum day, inserted for date start search ranges
-define(EPOCH_START, {{-4000,1,1},{0,0,0}}).


-record(state, {site, is_pivot_delay = false}).


%% @doc Poll the pivot queue for the database in the context
%% @spec poll(Context) -> void()
poll(Context) ->
    gen_server:cast(Context#context.pivot_server, poll).


%% @doc An immediate pivot request for a resource
-spec pivot(integer(), #context{}) -> ok.
pivot(Id, Context) ->
    gen_server:cast(Context#context.pivot_server, {pivot, Id}).

%% @doc Delay the next pivot, useful when performing big updates
-spec pivot_delay(#context{}) -> ok.
pivot_delay(Context) ->
    gen_server:cast(Context#context.pivot_server, pivot_delay).


%% @doc Return a modified property list with fields that need immediate pivoting on an update.
pivot_resource_update(Id, UpdateProps, RawProps, Context) ->
    Props = lists:foldl(fun(Key, All) ->
                                case proplists:is_defined(Key, UpdateProps) of
                                    false ->
                                        [{Key, proplists:get_value(Key, RawProps)}|All];
                                    true ->
                                        All
                                end
                        end, UpdateProps, [date_start, date_end, title]),

    {DateStart, DateEnd} = pivot_date(Props),
    PivotTitle = truncate(get_pivot_title(Props), 100),
    Props1 = [
        {pivot_date_start, DateStart},
        {pivot_date_end, DateEnd},
        {pivot_date_start_month_day, month_day(DateStart)},
        {pivot_date_end_month_day, month_day(DateEnd)},
        {pivot_title, PivotTitle}
        | Props
    ],
    z_notifier:foldr(#pivot_update{id=Id, raw_props=RawProps}, Props1, Context).

month_day(undefined) -> undefined;
month_day(?EPOCH_START) -> undefined;
month_day(?ST_JUTTEMIS) -> undefined;
month_day({{_Y,M,D}, _}) -> M*100+D.


%% @doc Rebuild the search index by queueing all resources for pivot.
queue_all(Context) ->
    erlang:spawn(fun() ->
                    queue_all(0, Context)
                 end).

    queue_all(FromId, Context) ->
        case z_db:q("select id from rsc where id > $1 order by id limit 1000", [FromId], Context) of
            [] ->
                done;
            Ids ->
                F = fun(Ctx) ->
                        [ insert_queue(Id, Ctx) || {Id} <- Ids ]
                    end,
                z_db:transaction(F, Context),
                {LastId} = lists:last(Ids),
                queue_all(LastId, Context)
        end.

%% @doc Insert a rsc_id in the pivot queue
insert_queue(Id, Context) ->
<<<<<<< HEAD
    case z_db:q("update rsc_pivot_queue
                 set serial = serial + 1
                 where rsc_id = $1", [Id], Context) of
        1 -> ok;
        0 -> z_db:q("insert into rsc_pivot_queue (rsc_id, due, is_update) values ($1, current_timestamp, true)", [Id], Context)
    end.

=======
    insert_queue(Id, calendar:universal_time(), Context).

%% @doc Insert a rsc_id in the pivot queue for a certain date
-spec insert_queue(integer(), calendar:date(), #context{}) -> ok | {error, eexist}.
insert_queue(Id, Date, Context) when is_integer(Id), is_tuple(Date) ->
    z_db:transaction(
        fun(Ctx) ->
            case z_db:q("update rsc_pivot_queue 
                         set serial = serial + 1,
                             due = $2
                         where rsc_id = $1", [Id, Date], Ctx) of
                1 ->
                    ok;
                0 ->
                    try
                        z_db:q("insert into rsc_pivot_queue (rsc_id, due, is_update) values ($1, $2, true)",
                               [Id, Date],
                               Ctx),
                        ok
                    catch
                        throw:{error, {error,error,<<"23503">>, _, _}} ->
                            {error, eexist}
                    end
            end
        end,
        Context).
>>>>>>> ddca1b86

%% @doc Insert a slow running pivot task. For example syncing category numbers after an category update.
insert_task(Module, Function, Context) ->
    insert_task(Module, Function, undefined, [], Context).

%% @doc Insert a slow running pivot task. Use the UniqueKey to prevent double queued tasks.
insert_task(Module, Function, UniqueKey, Context) ->
    insert_task(Module, Function, UniqueKey, [], Context).

%% @doc Insert a slow running pivot task with unique key and arguments.
insert_task(Module, Function, undefined, Args, Context) ->
    insert_task(Module, Function, binary_to_list(z_ids:id()), Args, Context);
insert_task(Module, Function, UniqueKey, Args, Context) ->
    insert_task_after(undefined, Module, Function, UniqueKey, Args, Context).

%% @doc Insert a slow running pivot task with unique key and arguments that should start after Seconds seconds.
insert_task_after(SecondsOrDate, Module, Function, UniqueKey, Args, Context) ->
    z_db:transaction(fun(Ctx) -> insert_transaction(SecondsOrDate, Module, Function, UniqueKey, Args, Ctx) end, Context).

    insert_transaction(SecondsOrDate, Module, Function, UniqueKey, Args, Context) ->
        Due = to_utc_date(SecondsOrDate),
        UniqueKeyBin = z_convert:to_binary(UniqueKey),
        Fields = [
            {module, Module},
            {function, Function},
            {key, UniqueKeyBin},
            {args, Args},
            {due, Due}
        ],
        case z_db:q1("select id
                      from pivot_task_queue
                      where module = $1 and function = $2 and key = $3",
                     [Module, Function, UniqueKeyBin],
                     Context)
        of
            undefined ->
                z_db:insert(pivot_task_queue, Fields, Context);
            Id when is_integer(Id) ->
                case Due of
                    undefined -> nop;
                    _ -> z_db:update(pivot_task_queue, Id, Fields, Context)
                end,
                {ok, Id}
        end.


get_task(Context) ->
    z_db:assoc("
            select *
            from pivot_task_queue",
            Context).

get_task(Module, Context) ->
    z_db:assoc("
            select *
            from pivot_task_queue
            where module = $1",
            [Module],
            Context).

get_task(Module, Function, Context) ->
    z_db:assoc("
            select *
            from pivot_task_queue
            where module = $1 and function = $2",
            [Module, Function],
            Context).

get_task(Module, Function, UniqueKey, Context) ->
    UniqueKeyBin = z_convert:to_binary(UniqueKey),
    z_db:assoc_row("
            select *
            from pivot_task_queue
            where module = $1 and function = $2 and key = $3",
            [Module, Function, UniqueKeyBin],
            Context).

to_utc_date(undefined) ->
    undefined;
to_utc_date(N) when is_integer(N) ->
    calendar:gregorian_seconds_to_datetime(
        calendar:datetime_to_gregorian_seconds(calendar:universal_time()) + N);
to_utc_date({Y,M,D} = YMD) when is_integer(Y), is_integer(M), is_integer(D) ->
    {YMD,{0,0,0}};
to_utc_date({{Y,M,D},{H,I,S}} = Date) when is_integer(Y), is_integer(M), is_integer(D), is_integer(H), is_integer(I), is_integer(S) ->
    Date.


delete_task(Module, Function, Context) ->
    z_db:q("delete from pivot_task_queue where module = $1 and function = $2",
           [Module, Function],
           Context).

delete_task(Module, Function, UniqueKey, Context) ->
    UniqueKeyBin = z_convert:to_binary(UniqueKey),
    z_db:q("delete from pivot_task_queue where module = $1 and function = $2 and key = $3",
           [Module, Function, UniqueKeyBin],
           Context).


%%====================================================================
%% API
%%====================================================================
%% @spec start_link(SiteProps) -> {ok,Pid} | ignore | {error,Error}
%% @doc Starts the server
start_link(SiteProps) ->
    {site, Site} = proplists:lookup(site, SiteProps),
    Name = z_utils:name_for_site(?MODULE, Site),
    gen_server:start_link({local, Name}, ?MODULE, Site, []).


%%====================================================================
%% gen_server callbacks
%%====================================================================

%% @spec init(Args) -> {ok, State} |
%%                     {ok, State, Timeout} |
%%                     ignore               |
%%                     {stop, Reason}
%% @doc Initiates the server.
init(Site) ->
    lager:md([
        {site, Site},
        {module, ?MODULE}
      ]),
    timer:send_after(?PIVOT_POLL_INTERVAL_SLOW*1000, poll),
    {ok, #state{site=Site, is_pivot_delay=false}}.


%% @spec handle_call(Request, From, State) -> {reply, Reply, State} |
%%                                      {reply, Reply, State, Timeout} |
%%                                      {noreply, State} |
%%                                      {noreply, State, Timeout} |
%%                                      {stop, Reason, Reply, State} |
%%                                      {stop, Reason, State}
%% @doc Trap unknown calls
handle_call(Message, _From, State) ->
    {stop, {unknown_call, Message}, State}.


%% @spec handle_cast(Msg, State) -> {noreply, State} |
%%                                  {noreply, State, Timeout} |
%%                                  {stop, Reason, State}
%% @doc Poll the queue for the default host
handle_cast(poll, State) ->
    do_poll(z_context:new(State#state.site)),
    {noreply, State};


%% @doc Poll the queue for a particular database
handle_cast({pivot, Id}, State) ->
    do_pivot(Id, z_context:new(State#state.site)),
    {noreply, State};

%% @doc Delay the next pivot, useful when performing big updates
handle_cast(pivot_delay, State) ->
    {noreply, State#state{is_pivot_delay=true}};

%% @doc Trap unknown casts
handle_cast(Message, State) ->
    {stop, {unknown_cast, Message}, State}.

%% @spec handle_info(Info, State) -> {noreply, State} |
%%                                       {noreply, State, Timeout} |
%%                                       {stop, Reason, State}
%% @doc Handling all non call/cast messages
handle_info(poll, #state{is_pivot_delay=true} = State) ->
    timer:send_after(?PIVOT_POLL_INTERVAL_SLOW*1000, poll),
    {noreply, State#state{is_pivot_delay=false}};
handle_info(poll, State) ->
    case do_poll(z_context:new(State#state.site)) of
        true ->  timer:send_after(?PIVOT_POLL_INTERVAL_FAST*1000, poll);
        false -> timer:send_after(?PIVOT_POLL_INTERVAL_SLOW*1000, poll)
    end,
    {noreply, State};

handle_info(_Info, State) ->
    {noreply, State}.

%% @spec terminate(Reason, State) -> void()
%% @doc This function is called by a gen_server when it is about to
%% terminate. It should be the opposite of Module:init/1 and do any necessary
%% cleaning up. When it returns, the gen_server terminates with Reason.
%% The return value is ignored.
terminate(_Reason, _State) ->
    ok.

%% @spec code_change(OldVsn, State, Extra) -> {ok, NewState}
%% @doc Convert process state when code is changed
code_change(_OldVsn, State, _Extra) ->
    {ok, State}.


%%====================================================================
%% support functions
%%====================================================================

%% @doc Poll a database for any queued updates.
do_poll(Context) ->
    DidTask = do_poll_task(Context),
    do_poll_queue(Context) or DidTask.

do_poll_task(Context) ->
    case poll_task(Context) of
        {TaskId, Module, Function, _Key, Args} ->
            try
                case erlang:apply(Module, Function, z_convert:to_list(Args) ++ [Context]) of
                    {delay, Delay} ->
                        Due = if
                                is_integer(Delay) ->
                                    calendar:gregorian_seconds_to_datetime(
                                        calendar:datetime_to_gregorian_seconds(calendar:universal_time()) + Delay);
                                is_tuple(Delay) ->
                                    Delay
                              end,
                        z_db:q("update pivot_task_queue set due = $1 where id = $2", [Due, TaskId], Context);
                    {delay, Delay, NewArgs} ->
                        Due = if
                                is_integer(Delay) ->
                                    calendar:gregorian_seconds_to_datetime(
                                        calendar:datetime_to_gregorian_seconds(calendar:universal_time()) + Delay);
                                is_tuple(Delay) ->
                                    Delay
                              end,
                        Fields = [
                            {due, Due},
                            {args, NewArgs}
                        ],
                        z_db:update(pivot_task_queue, TaskId, Fields, Context);
                    _OK ->
                        z_db:q("delete from pivot_task_queue where id = $1", [TaskId], Context)
                end
            catch
                error:undef ->
                    ?zWarning(io_lib:format("Undefined task, aborting: ~p:~p(~p) ~p~n",
                                [Module, Function, Args, erlang:get_stacktrace()]),
                                Context),
                    z_db:q("delete from pivot_task_queue where id = $1", [TaskId], Context);
                Error:Reason ->
                    ?zWarning(io_lib:format("Task failed(~p:~p): ~p:~p(~p) ~p~n",
                                [Error, Reason, Module, Function, Args, erlang:get_stacktrace()]),
                                Context)
            end,
            true;
        empty ->
            false
    end.

do_poll_queue(Context) ->
    case fetch_queue(Context) of
        [] ->
            false;
        Qs ->
            F = fun(Ctx) ->
                        [ {Id, catch pivot_resource(Id, Ctx)} || {Id,_Serial} <- Qs]
                end,
            case z_db:transaction(F, Context) of
                {rollback, PivotError} ->
                    lager:error("[~p] Pivot error: ~p: ~p~n",
                                [z_context:site(Context), PivotError, Qs]);
                L when is_list(L) ->
                    lists:map(fun({Id, _Serial}) ->
                                    IsA = m_rsc:is_a(Id, Context),
                                    z_notifier:notify(#rsc_pivot_done{id=Id, is_a=IsA}, Context),
                                    % Flush the resource, as some synthesized attributes might depend on the pivoted fields.
                                    % @todo Only do this if some fields are changed
                                    m_rsc_update:flush(Id, Context)
                              end, Qs),
                    lists:map(fun({_Id, ok}) -> ok;
                                 ({Id,Error}) -> log_error(Id, Error, Context) end,
                              L),
                    delete_queue(Qs, Context)
            end,
            true
    end.

log_error(Id, Error, Context) ->
    ?zWarning(io_lib:format("Pivot error ~p: ~p", [Id, Error]), Context).

%% @doc Fetch the next task uit de task queue, if any.
poll_task(Context) ->
    case z_db:q_row("select id, module, function, key, props
                     from pivot_task_queue
                     where due is null
                        or due < current_timestamp
                     order by due asc
                     limit 1", Context)
    of
        {Id,Module,Function,Key,Props} ->
            Args = case Props of
                [{args,Args0}] -> Args0;
                _ -> []
            end,
            %% @todo We delete the task right now, this needs to be changed to a deletion after the task has been running.
            {Id, z_convert:to_atom(Module), z_convert:to_atom(Function), Key, Args};
        undefined ->
            empty
    end.


%% @doc Pivot a specific id, delete its queue record if present
do_pivot(Id, Context) ->
    Serial = fetch_queue_id(Id, Context),
    pivot_resource(Id, Context),
    delete_queue(Id, Serial, Context).


%% @doc Fetch the next batch of ids from the queue. Remembers the serials, as a new
%% pivot request might come in while we are pivoting.
%% @spec fetch_queue(Context) -> [{Id,Serial}]
fetch_queue(Context) ->
    z_db:q("select rsc_id, serial from rsc_pivot_queue where due < current_timestamp - '10 second'::interval order by is_update, due limit $1", [?POLL_BATCH], Context).

%% @doc Fetch the serial of id's queue record
fetch_queue_id(Id, Context) ->
    z_db:q1("select serial from rsc_pivot_queue where rsc_id = $1", [Id], Context).

%% @doc Delete the previously queued ids iff the queue entry has not been updated in the meanwhile
delete_queue(Qs, Context) ->
    F = fun(Ctx) ->
        [ z_db:q("delete from rsc_pivot_queue where rsc_id = $1 and serial = $2", [Id,Serial], Ctx) || {Id,Serial} <- Qs ]
    end,
    z_db:transaction(F, Context).

%% @doc Delete a specific id/serial combination
delete_queue(_Id, undefined, _Context) ->
    ok;
delete_queue(Id, Serial, Context) ->
    z_db:q("delete from rsc_pivot_queue where rsc_id = $1 and serial = $2", [Id,Serial], Context).


-spec pivot_resource(integer(), #context{}) -> ok | {error, eexist}.
pivot_resource(Id, Context0) ->
    Lang = stemmer_language_config(Context0),
    Context = z_context:set_language(Lang, 
                 z_context:set_tz(<<"UTC">>, 
                    z_acl:sudo(Context0))),
    case m_rsc:exists(Id, Context) of
        true ->
            RscProps = get_pivot_rsc(Id, Context),
            Vars = #{
                id => Id,
                props => RscProps,
                z_language => Lang
            },
            {ok, Template} = z_template_compiler_runtime:map_template({cat, <<"pivot/pivot.tpl">>}, Vars, Context),
            TextA = render_block(a, Template, Vars, Context),
            TextB = render_block(b, Template, Vars, Context),
            TextC = render_block(c, Template, Vars, Context),
            TextD = render_block(d, Template, Vars, Context),
            TsvIds = render_block(related_ids, Template, Vars, Context),
            Title = render_block(title, Template, Vars, Context),
            Street = render_block(address_street, Template, Vars, Context),
            City = render_block(address_city, Template, Vars, Context),
            Postcode = render_block(address_postcode, Template, Vars, Context),
            State = render_block(address_state, Template, Vars, Context),
            Country = render_block(address_country, Template, Vars, Context),
            NameFirst = render_block(name_first, Template, Vars, Context),
            NameSurname = render_block(name_surname, Template, Vars, Context),
            Gender = render_block(gender, Template, Vars, Context),
            DateStart = to_datetime(render_block(date_start, Template, Vars, Context)),
            DateEnd = to_datetime(render_block(date_end, Template, Vars, Context)),
            DateStartMonthDay = to_integer(render_block(date_start_month_day, Template, Vars, Context)),
            DateEndMonthDay = to_integer(render_block(date_end_month_day, Template, Vars, Context)),
            LocationLat = to_float(render_block(location_lat, Template, Vars, Context)),
            LocationLng = to_float(render_block(location_lng, Template, Vars, Context)),

            % Make psql tsv texts from the A..D blocks
            StemmerLanguage = stemmer_language(Context),
            {SqlA, ArgsA} = to_tsv(TextA, $A, [], StemmerLanguage),
            {SqlB, ArgsB} = to_tsv(TextB, $B, ArgsA, StemmerLanguage),
            {SqlC, ArgsC} = to_tsv(TextC, $C, ArgsB, StemmerLanguage),
            {SqlD, ArgsD} = to_tsv(TextD, $D, ArgsC, StemmerLanguage),

            % Make the text and object-ids vectors for the pivot
            TsvSql = [SqlA, " || ", SqlB, " || ", SqlC, " || ", SqlD],
            Tsv  = z_db:q1(iolist_to_binary(["select ", TsvSql]), ArgsD, Context),
            Rtsv = z_db:q1("select to_tsvector($1)", [TsvIds], Context),

            KVs = [
                {pivot_tsv, Tsv},
                {pivot_rtsv, Rtsv},
                {pivot_street, truncate(Street, 120)},
                {pivot_city, truncate(City, 100)},
                {pivot_postcode, truncate(Postcode, 30)},
                {pivot_state, truncate(State, 50)},
                {pivot_country, truncate(Country, 80)},
                {pivot_first_name, truncate(NameFirst, 100)},
                {pivot_surname, truncate(NameSurname, 100)},
                {pivot_gender, truncate(Gender, 1)},
                {pivot_date_start, DateStart},
                {pivot_date_end, DateEnd},
                {pivot_date_start_month_day, DateStartMonthDay},
                {pivot_date_end_month_day, DateEndMonthDay},
                {pivot_title, truncate(Title, 100)},
                {pivot_location_lat, LocationLat},
                {pivot_location_lng, LocationLng}
            ],
            KVs1= z_notifier:foldr(#pivot_fields{id=Id, rsc=RscProps}, KVs, Context),
            update_changed(Id, KVs1, RscProps, Context),
            pivot_resource_custom(Id, Context),

            case to_datetime(render_block(date_repivot, Template, Vars, Context)) of
                undefined -> ok;
                DateRepivot -> insert_queue(Id, DateRepivot, Context)
            end,
            ok;
        false ->
            {error, eexist}
    end.

<<<<<<< HEAD
%% @doc Pivot a resource, collect all texts for indexing and some extra to be indexed fields.
%% @todo Also add the property tag/values
%% @spec pivot_resource(Id, Context) -> void()
pivot_resource(Id, Context) ->
    R = get_pivot_rsc(Id, Context),
    {ObjIds, CatIds, [TA,TB,TC,TD]} = get_pivot_data(Id, R, Context),

    StemmerLanguage = stemmer_language(Context),
    {SqlA, ArgsA} = to_tsv(TA, $A, [], StemmerLanguage),
    {SqlB, ArgsB} = to_tsv(TB, $B, ArgsA, StemmerLanguage),
    {SqlC, ArgsC} = to_tsv(TC, $C, ArgsB, StemmerLanguage),
    {SqlD, ArgsD} = to_tsv(TD, $D, ArgsC, StemmerLanguage),

    TsvObj = [ [" zpo",integer_to_list(OId)] || OId <- ObjIds ],
    TsvCat = [ [" zpc",integer_to_list(CId)] || CId <- CatIds ],
    TsvIds = list_to_binary([TsvObj,TsvCat]),

    PropsPrePivoted = z_pivot_rsc:pivot_resource_update(Id, [], m_rsc:get_raw(Id, Context), Context),

    Rtsv = z_db:q1("select to_tsvector($1)", [TsvIds], Context),
    TsvSql = [SqlA, " || ", SqlB, " || ", SqlC, " || ", SqlD],
    Tsv  = z_db:q1(iolist_to_binary(["select ", TsvSql]), ArgsD, Context),

    KVs = [
        {pivot_tsv, Tsv},
        {pivot_rtsv, Rtsv},
        {pivot_street, truncate(proplists:get_value(address_street_1, R), 120)},
        {pivot_city, truncate(proplists:get_value(address_city, R), 100)},
        {pivot_postcode, truncate(proplists:get_value(address_postcode, R), 30)},
        {pivot_state, truncate(proplists:get_value(address_state, R), 50)},
        {pivot_country, truncate(proplists:get_value(address_country, R), 80)},
        {pivot_first_name, truncate(proplists:get_value(name_first, R), 100)},
        {pivot_surname, truncate(proplists:get_value(name_surname, R), 100)},
        {pivot_gender, truncate(proplists:get_value(gender, R), 1)},
        {pivot_date_start, proplists:get_value(pivot_date_start, PropsPrePivoted)},
        {pivot_date_end, proplists:get_value(pivot_date_end, PropsPrePivoted)},
        {pivot_date_start_month_day, proplists:get_value(pivot_date_start_month_day, PropsPrePivoted)},
        {pivot_date_end_month_day, proplists:get_value(pivot_date_end_month_day, PropsPrePivoted)},
        {pivot_title, proplists:get_value(pivot_title, PropsPrePivoted)},
        {pivot_location_lat, get_float(location_lat, R)},
        {pivot_location_lng, get_float(location_lng, R)}
    ],

    KVsFolded = z_notifier:foldr(#pivot_fields{id=Id, rsc=R}, KVs, Context),

    % Check which fields are changed, update only those
    case lists:filter(fun({K,V}) when is_list(V) -> proplists:get_value(K, R) =/= iolist_to_binary(V);
                         ({K,undefined}) -> proplists:get_value(K, R) =/= undefined;
                         ({K,V}) when is_atom(V) -> proplists:get_value(K, R) =/= z_convert:to_binary(V);
                         ({K,V}) -> proplists:get_value(K, R) =/= V
                      end,
                      KVsFolded)
=======
render_block(Block, Template, Vars, Context) ->
    {Output, _} = z_template:render_block_to_iolist(Block, Template, Vars, Context),
    iolist_to_binary(Output). 

%% @doc Check which pivot fields are changed, update only those
update_changed(Id, KVs, RscProps, Context) ->
    case lists:filter(
                fun
                    ({K,V}) when is_list(V) ->
                        proplists:get_value(K, RscProps) =/= iolist_to_binary(V);
                    ({K,undefined}) ->
                        proplists:get_value(K, RscProps) =/= undefined;
                    ({K,V}) when is_atom(V) -> 
                        proplists:get_value(K, RscProps) =/= z_convert:to_binary(V);
                    ({K,V}) ->
                        proplists:get_value(K, RscProps) =/= V
                end, 
                KVs)
>>>>>>> ddca1b86
    of
        [] ->
            % No fields changed, nothing to do
            nop;
        KVsChanged ->
            % Make Sql update statement for the changed fields
            {Sql, Args} = lists:foldl(fun({K,V}, {Sq,As}) ->
                                         {[Sq,
                                            case As of [] -> []; _ -> $, end,
                                            z_convert:to_list(K),
                                            " = $", integer_to_list(length(As)+1)
                                          ],
                                          [V|As]}
                                      end,
                                      {"update rsc set ",[]},
                                      KVsChanged),

            z_db:q1(iolist_to_binary([Sql, " where id = $", integer_to_list(length(Args)+1)]),
                    lists:reverse([Id|Args]),
                    Context)
<<<<<<< HEAD
    end,

=======
    end.


pivot_resource_custom(Id, Context) ->
>>>>>>> ddca1b86
    CustomPivots = z_notifier:map(#custom_pivot{id=Id}, Context),
    lists:foreach(
            fun
                (undefined) -> ok;
                (none) -> ok;
                ({error, _} = Error) ->
                    lager:error("[~p] Error return from custom pivot of ~p, error: ~p",
                                [z_context:site(Context), Id, Error]);
                (Res) ->
                    update_custom_pivot(Id, Res, Context)
            end,
            CustomPivots),
    ok.



to_datetime(Text) ->
    case z_string:trim(Text) of
        <<>> -> undefined;
        Text1 -> check_datetime(z_datetime:to_datetime(Text1))
    end.

check_datetime({{Y,M,D},{H,I,S}} = Date)
    when is_integer(Y), is_integer(M), is_integer(D),
         is_integer(H), is_integer(I), is_integer(S) ->
    Date;
check_datetime({Y,M,D} = Date)
    when is_integer(Y), is_integer(M), is_integer(D) ->
    {Date, {0,0,0}};
check_datetime(_) ->
    undefined.


%% Make the setweight(to_tsvector()) parts of the update statement
<<<<<<< HEAD
to_tsv([], _Level, Args, _StemmingLanguage) ->
    {"tsvector('')", Args};
to_tsv(List, Level, Args, StemmingLanguage) ->
    {Sql1, Args1} = lists:foldl(
        fun ({_Lang,Text}, {Sql, As}) ->
            N   = length(As) + 1,
            As1 = As ++ [cleanup_tsv_text(z_html:unescape(z_html:strip(Text)))],
            {[["setweight(to_tsvector('pg_catalog.",StemmingLanguage,"', $",integer_to_list(N),"), '",Level,"')"] | Sql], As1}
        end,
        {[], Args},
        List),
    {z_utils:combine(" || ", Sql1), Args1}.

cleanup_tsv_text(Text) when is_binary(Text) ->
    lists:foldl(
        fun (R, Acc) ->
            binary:replace(Acc, R, <<" ">>, [global])
        end,
        Text,
        [<<"-">>, <<"/">>]).

get_float(K, Ps) ->
    case proplists:get_value(K, Ps) of
        undefined -> undefined;
        L when is_list(L); is_binary(L) -> z_convert:to_float(iolist_to_binary(L));
        F when is_float(F) -> F;
        N when is_integer(N) -> N * 1.0
=======
to_tsv(Text, Level, Args, StemmingLanguage) when is_binary(Text) ->
    case cleanup_tsv_text(z_html:unescape(z_html:strip(Text))) of
        <<>> ->
            {"tsvector('')", Args};
        TsvText ->
            N = length(Args) + 1,
            Args1 = Args ++ [TsvText],
        {["setweight(to_tsvector('pg_catalog.",StemmingLanguage,"', $",integer_to_list(N),"), '",Level,"')"], Args1}
    end.

to_float(undefined) ->
    undefined;
to_float(Text) ->
    case z_string:trim(Text) of
        <<>> -> undefined;
        Text1 -> z_convert:to_float(Text1)
    end.

to_integer(undefined) ->
    undefined;
to_integer(Text) ->
    case z_string:trim(Text) of
        <<>> -> undefined;
        Text1 -> z_convert:to_integer(Text1)
>>>>>>> ddca1b86
    end.

cleanup_tsv_text(Text) when is_binary(Text) ->
    Text1 = binary:replace(Text,  <<"-">>, <<" ">>, [global]),
    Text2 = binary:replace(Text1, <<"/">>, <<" ">>, [global]),
    z_string:trim(Text2).

truncate(undefined, _Len) -> undefined;
truncate(S, Len) -> iolist_to_binary(
                        z_string:trim(
                            z_string:to_lower(
                                truncate_1(S, Len, Len)))).

truncate_1(_S, 0, _Bytes) ->
    "";
truncate_1(S, Utf8Len, Bytes) ->
    case z_string:truncate(S, Utf8Len, "") of
        T when length(T) > Bytes -> truncate_1(T, Utf8Len-1, Bytes);
        L -> L
    end.


%% @doc Fetch the date range from the record
pivot_date(R) ->
    DateStart = z_datetime:undefined_if_invalid_date(proplists:get_value(date_start, R)),
    DateEnd   = z_datetime:undefined_if_invalid_date(proplists:get_value(date_end, R)),
    pivot_date1(DateStart, DateEnd).

    pivot_date1(S, E) when not is_tuple(S) andalso not is_tuple(E) ->
        {undefined, undefined};
    pivot_date1(S, E) when not is_tuple(S) andalso is_tuple(E) ->
        { ?EPOCH_START, E};
    pivot_date1(S, E) when is_tuple(S) andalso not is_tuple(E) ->
        {S, ?ST_JUTTEMIS};
    pivot_date1(S, E) when is_tuple(S) andalso is_tuple(E) ->
        {S, E}.


%% @doc Fetch the first title from the record for sorting.
get_pivot_title(Id, Context) ->
    z_string:to_lower(get_pivot_title([{title, m_rsc:p(Id, title, Context)}])).

get_pivot_title(Props) ->
    case proplists:get_value(title, Props) of
        {trans, []} ->
            "";
        {trans, [{_, Text}|_]} ->
            z_string:to_lower(Text);
        T ->
            z_string:to_lower(T)
    end.


%% @doc Return the raw resource data for the pivoter
get_pivot_rsc(Id, Context) ->
    FullRecord = z_db:assoc_props_row("select * from rsc where id = $1", [Id], Context),
    z_notifier:foldl(pivot_rsc_data, FullRecord, Context).
<<<<<<< HEAD


%% get_pivot_data {objids, catids, [ta,tb,tc,td]}
get_pivot_data(Id, Context) ->
    get_pivot_data(Id, get_pivot_rsc(Id, Context), Context).

get_pivot_data(Id, Rsc, Context) ->
    R = z_notifier:foldr(#pivot_get{id=Id}, Rsc, Context),
    {A,B} = lists:foldl(fun(Res,Acc) -> fetch_texts(Res, Acc, Context) end, {[],[]}, R),
    {ObjIds, ObjTexts} = related(Id, Context),
    {CatIds, CatTexts} = category(proplists:get_value(category_id, R), Context),
    Split = [ (split_lang(Ts, Context)) || Ts <- [A, [], B++CatTexts, ObjTexts] ],
    {ObjIds, CatIds, [ [ {Lng,list_to_binary(z_utils:combine(32, Ts))} || {Lng,Ts} <- Ps] || Ps <- Split ]}.


%% @doc Split texts into different languages
split_lang(Texts, Context) ->
    Dict = split_lang(Texts, dict:new(), Context),
    dict:to_list(Dict).

split_lang([], Dict, _Context) -> Dict;
split_lang([{trans, Texts}|Rest], Dict, Context) ->
    Dict2 = lists:foldl(fun({Lang,Text}, D) -> add_lang(Lang, z_html:strip(Text), D) end, Dict, Texts),
    split_lang(Rest, Dict2, Context);
split_lang([Text|Rest], Dict, Context) ->
    Dict2 = add_lang(z_context:language(Context), Text, Dict),
    split_lang(Rest, Dict2, Context).

    add_lang(Lang, Text, Dict) ->
        case dict:find(Lang, Dict) of
            {ok, _} -> dict:append(Lang, z_html:strip(Text), Dict);
            error -> dict:store(Lang, [z_html:strip(Text)], Dict)
        end.


%% @doc Fetch the title of all things related to the resource
related(Id, Context) ->
    Edges = lists:filter(
                    fun({Predicate, _Edges}) ->
                        not z_convert:to_bool(m_rsc:p_no_acl(m_rsc:rid(Predicate, Context), is_object_noindex, Context))
                    end,
                    m_edge:get_edges(Id, Context)),
    Ids = lists:usort(
                lists:flatten(
                    [ [ proplists:get_value(object_id, E) || E <- Es ] || {_Pred, Es} <- Edges])),
    Ids1 = z_notifier:foldr(#pivot_related{id=Id}, Ids, Context),
    IdsTexts = z_notifier:foldr(#pivot_related_text_ids{id=Id}, Ids, Context),
    Texts = [ m_rsc:p_no_acl(R, title, Context) || R <- IdsTexts ],
    {Ids1, Texts}.


%% @doc Fetch the names of all categories in the category path
%% @spec category(int(), Context) -> { IdList, TextsList }
category(CatId, Context) ->
    Names = [ z_convert:to_list(Name) || Name <- m_category:is_a(CatId, Context) ],
    Ids   = [ CatId |  m_category:get_path(CatId, Context) ],
    {Ids, Names}.


fetch_texts({F, _} = FV, Acc, Context) ->
    case do_pivot_field(F) of
        false -> Acc;
        true -> fetch_texts_1(FV, Acc, Context)
    end.

    fetch_texts_1({title, Value}, {A,B}, _Context) ->
        {[Value|A], B};
    fetch_texts_1({subtitle, Value}, {A,B}, _Context) ->
        {[Value|A], B};
    fetch_texts_1({name_surname, Value}, {A,B}, _Context) ->
        {[Value|A], B};
    fetch_texts_1({name_first, Value}, {A,B}, _Context) ->
        {[Value|A], B};
    fetch_texts_1({F, Value}, {A,B}, _Context) when is_binary(Value) ->
        case is_lang_neutral(F, Value) of
            true ->
                {A, [{trans, [{none, Value}]}|B]};
            false ->
                case do_pivot_field(F) of
                    false -> {A,B};
                    true -> {A, [Value|B]}
                end
        end;
    fetch_texts_1({F, {{Y,M,D},{H,Min,S}} = Date}, {A,B} = Acc, Context)
        when is_integer(Y) andalso is_integer(M) andalso is_integer(D)
            andalso is_integer(H) andalso is_integer(Min) andalso is_integer(S) ->
        case do_pivot_field(F) of
            false ->
                Acc;
            true ->
                case catch z_datetime:format(Date, "Y m d H i F l h", Context) of
                    {'EXIT', _} -> Acc;
                    Formatted -> {A, [Formatted|B]}
                end
        end;
    fetch_texts_1({_, {trans, _} = V}, {A,B}, _Context) ->
        {A, [V|B]};
    fetch_texts_1({blocks, Blocks}, AB, Context) ->
        lists:foldl(fun(Block, ABAcc) ->
                        fetch_texts_block(Block, ABAcc, Context)
                    end,
                    AB,
                    Blocks);
    fetch_texts_1({_, V}, {A,B} = Acc, _Context) ->
        case z_string:is_string(V) of
            true -> {A, [V|B]};
            false -> Acc
        end.

fetch_texts_block(Block, {A,B}, Context) ->
    Header = proplists:get_value(header, Block),
    Body = proplists:get_value(body, Block),
    RscTitle = m_rsc:p_no_acl(proplists:get_value(rsc_id, Block), title, Context),
    B1 = maybe_add_text(Header, B),
    B2 = maybe_add_text(Body, B1),
    B3 = maybe_add_text(RscTitle, B2),
    {A, B3}.

maybe_add_text(Text, A) ->
    case z_utils:is_empty(Text) of
        true -> A;
        false -> [Text|A]
    end.

% Suppress some fields that are only for supporting the pivoting
do_pivot_field(pivot_category_nr) -> false;
do_pivot_field(pivot_tsv) -> false;
do_pivot_field(pivot_rtsv) -> false;
do_pivot_field(pivot_first_name) -> false;
do_pivot_field(pivot_surname) -> false;
do_pivot_field(pivot_gender) -> false;
do_pivot_field(pivot_date_start) -> false;
do_pivot_field(pivot_date_end) -> false;
do_pivot_field(pivot_date_start_month_day) -> false;
do_pivot_field(pivot_date_end_month_day) -> false;
do_pivot_field(pivot_street) -> false;
do_pivot_field(pivot_city) -> false;
do_pivot_field(pivot_state) -> false;
do_pivot_field(pivot_postcode) -> false;
do_pivot_field(pivot_country) -> false;
do_pivot_field(pivot_geocode) -> false;
do_pivot_field(pivot_geocode_qhash) -> false;
do_pivot_field(uri) -> false;
do_pivot_field(publication_start) -> false;
do_pivot_field(publication_end) -> false;
do_pivot_field(created) -> false;
do_pivot_field(modified) -> false;
do_pivot_field(location_lat) -> false;
do_pivot_field(location_lng) -> false;
do_pivot_field(computed_location_lat) -> false;
do_pivot_field(computed_location_lng) -> false;
do_pivot_field(_) -> true.


%% @doc some fields are taken as-is without any language processing
is_lang_neutral(_, {trans, _}) -> false;
is_lang_neutral(address_street_1, _) -> true;
is_lang_neutral(address_street_2, _) -> true;
is_lang_neutral(address_city, _) -> true;
is_lang_neutral(address_postcode, _) -> true;
is_lang_neutral(address_state, _) -> true;
is_lang_neutral(address_country, _) -> true;
is_lang_neutral(mail_street_1, _) -> true;
is_lang_neutral(mail_street_2, _) -> true;
is_lang_neutral(mail_city, _) -> true;
is_lang_neutral(mail_postcode, _) -> true;
is_lang_neutral(mail_state, _) -> true;
is_lang_neutral(mail_country, _) -> true;
is_lang_neutral(email, _) -> true;
is_lang_neutral(phone, _) -> true;
is_lang_neutral(phone_alt, _) -> true;
is_lang_neutral(phone_emergency, _) -> true;
is_lang_neutral(_, _) -> false.

=======
          
>>>>>>> ddca1b86

%% @doc Translate a language to a language string as used by
%% postgresql. This language list is the intersection of the default
%% catalogs of postgres with the languages supported by
%% mod_translation.
pg_lang(dk) -> "danish";
pg_lang(nl) -> "dutch";
pg_lang(en) -> "english";
pg_lang(fi) -> "finnish";
pg_lang(fr) -> "french";
pg_lang(de) -> "german";
pg_lang(hu) -> "hungarian";
pg_lang(it) -> "italian";
pg_lang(no) -> "norwegian";
pg_lang(ro) -> "romanian";
pg_lang(ru) -> "russian";
pg_lang(es) -> "spanish";
pg_lang(se) -> "swedish";
pg_lang(tr) -> "turkish";
pg_lang(<<"dk">>) -> "danish";
pg_lang(<<"nl">>) -> "dutch";
pg_lang(<<"en">>) -> "english";
pg_lang(<<"fi">>) -> "finnish";
pg_lang(<<"fr">>) -> "french";
pg_lang(<<"de">>) -> "german";
pg_lang(<<"hu">>) -> "hungarian";
pg_lang(<<"it">>) -> "italian";
pg_lang(<<"no">>) -> "norwegian";
pg_lang(<<"ro">>) -> "romanian";
pg_lang(<<"ru">>) -> "russian";
pg_lang(<<"es">>) -> "spanish";
pg_lang(<<"se">>) -> "swedish";
pg_lang(<<"tr">>) -> "turkish";
pg_lang(_) -> "english".

%% Map extra languages, these are from the i18n.language_stemmer configuration and not
%% per default installed in PostgreSQL
pg_lang_extra(LangCode) ->
    case languages:lc2lang(z_convert:to_binary(LangCode)) of
        undefined ->
            pg_lang(LangCode);
        Lang ->
            lists:takewhile(fun
                                (C) when C >= $a, C =< $z -> true;
                                (_) -> false
                            end,
                            z_convert:to_list(z_string:to_lower(Lang)))
    end.

% Default stemmers in a Ubuntu psql install:
%
%  pg_catalog | danish_stem     | snowball stemmer for danish language
%  pg_catalog | dutch_stem      | snowball stemmer for dutch language
%  pg_catalog | english_stem    | snowball stemmer for english language
%  pg_catalog | finnish_stem    | snowball stemmer for finnish language
%  pg_catalog | french_stem     | snowball stemmer for french language
%  pg_catalog | german_stem     | snowball stemmer for german language
%  pg_catalog | hungarian_stem  | snowball stemmer for hungarian language
%  pg_catalog | italian_stem    | snowball stemmer for italian language
%  pg_catalog | norwegian_stem  | snowball stemmer for norwegian language
%  pg_catalog | portuguese_stem | snowball stemmer for portuguese language
%  pg_catalog | romanian_stem   | snowball stemmer for romanian language
%  pg_catalog | russian_stem    | snowball stemmer for russian language
%  pg_catalog | simple          | simple dictionary: just lower case and check for stopword
%  pg_catalog | spanish_stem    | snowball stemmer for spanish language
%  pg_catalog | swedish_stem    | snowball stemmer for swedish language
%  pg_catalog | turkish_stem    | snowball stemmer for turkish language

%% @doc Return the language used for stemming the full text index.
%%      We use a single stemming to prevent having seperate indexes per language.
-spec stemmer_language(#context{}) -> string().
stemmer_language(Context) ->
    StemmingLanguage = m_config:get_value(i18n, language_stemmer, Context),
    case z_utils:is_empty(StemmingLanguage) of
        true -> pg_lang(z_trans:default_language(Context));
        false -> pg_lang_extra(StemmingLanguage)
    end.

-spec stemmer_language_config(#context{}) -> atom().
stemmer_language_config(Context) ->
    StemmingLanguage = m_config:get_value(i18n, language_stemmer, Context),
    case z_utils:is_empty(StemmingLanguage) of
        true ->
            z_trans:default_language(Context);
        false -> 
            case z_trans:to_language_atom(StemmingLanguage) of
                {ok, LangAtom} -> LangAtom;
                {error, not_a_language} -> z_trans:default_language(Context)
            end
    end.

%% @spec define_custom_pivot(Module, columns(), Context) -> ok
%% @doc Let a module define a custom pivot
%% columns() -> [column()]
%% column()  -> {ColumName::atom(), ColSpec::string()} | {atom(), string(), options::list()}
define_custom_pivot(Module, Columns, Context) ->
    TableName = "pivot_" ++ z_convert:to_list(Module),
    case z_db:table_exists(TableName, Context) of
        true ->
            ok;
        false ->
            ok = z_db:transaction(
                    fun(Ctx) ->
                        Fields = custom_columns(Columns),
                        Sql = "CREATE TABLE " ++ TableName ++ "(" ++
                              "id int NOT NULL," ++ Fields ++ " primary key(id))",

                        [] = z_db:q(lists:flatten(Sql), Ctx),

                        [] = z_db:q("ALTER TABLE " ++ TableName ++
                                    " ADD CONSTRAINT fk_" ++ TableName ++ "_id " ++
                                    " FOREIGN KEY (id) REFERENCES rsc(id) ON UPDATE CASCADE ON DELETE CASCADE", Ctx),

                        Indexable = lists:filter(fun({_,_}) -> true;
                                                    ({_,_,Opts}) -> not lists:member(noindex, Opts)
                                                 end,
                                                 Columns),
                        Idx = [
                                begin
                                    K = element(1,Col),
                                    "CREATE INDEX " ++ z_convert:to_list(K) ++ "_key ON "
                                    ++ TableName ++ "(" ++ z_convert:to_list(K) ++ ")"
                                end
                                || Col <- Indexable
                            ],
                        lists:foreach(
                            fun(Sql1) ->
                                [] = z_db:q(Sql1, Ctx)
                            end,
                            Idx),
                        ok
                    end,
                    Context),
            z_db:flush(Context),
            ok
    end.


custom_columns(Cols) ->
    custom_columns(Cols, []).

custom_columns([], Acc) ->
    lists:reverse(Acc);
custom_columns([{Name, Spec}|Rest], Acc) ->
    custom_columns(Rest, [ [z_convert:to_list(Name), " ", Spec, ","] |  Acc]);
custom_columns([{Name, Spec, _Opts}|Rest], Acc) ->
    custom_columns(Rest, [ [z_convert:to_list(Name), " ", Spec, ","] |  Acc]).


update_custom_pivot(Id, {Module, Columns}, Context) ->
    TableName = "pivot_" ++ z_convert:to_list(Module),
    case z_db:select(TableName, Id, Context) of
        {ok, []} ->
            {ok, _} = z_db:insert(TableName, [{id, Id}|Columns], Context);
        {ok, _}  ->
            {ok, _} = z_db:update(TableName, Id, Columns, Context)
    end.


%% @doc Lookup a custom pivot; give back the Id based on a column. Will always return the first Id found.
%% @spec lookup_custom_pivot(Module, Column, Value, Context) -> Id | undefined
lookup_custom_pivot(Module, Column, Value, Context) ->
    TableName = "pivot_" ++ z_convert:to_list(Module),
    Column1 = z_convert:to_list(Column),
    Query = "SELECT id FROM " ++ TableName ++ " WHERE " ++ Column1 ++ " = $1",
    case z_db:q(Query, [Value], Context) of
        [] -> undefined;
        [{Id}|_] -> Id
    end.
<|MERGE_RESOLUTION|>--- conflicted
+++ resolved
@@ -142,15 +142,6 @@
 
 %% @doc Insert a rsc_id in the pivot queue
 insert_queue(Id, Context) ->
-<<<<<<< HEAD
-    case z_db:q("update rsc_pivot_queue
-                 set serial = serial + 1
-                 where rsc_id = $1", [Id], Context) of
-        1 -> ok;
-        0 -> z_db:q("insert into rsc_pivot_queue (rsc_id, due, is_update) values ($1, current_timestamp, true)", [Id], Context)
-    end.
-
-=======
     insert_queue(Id, calendar:universal_time(), Context).
 
 %% @doc Insert a rsc_id in the pivot queue for a certain date
@@ -158,7 +149,7 @@
 insert_queue(Id, Date, Context) when is_integer(Id), is_tuple(Date) ->
     z_db:transaction(
         fun(Ctx) ->
-            case z_db:q("update rsc_pivot_queue 
+            case z_db:q("update rsc_pivot_queue
                          set serial = serial + 1,
                              due = $2
                          where rsc_id = $1", [Id, Date], Ctx) of
@@ -177,7 +168,6 @@
             end
         end,
         Context).
->>>>>>> ddca1b86
 
 %% @doc Insert a slow running pivot task. For example syncing category numbers after an category update.
 insert_task(Module, Function, Context) ->
@@ -512,8 +502,8 @@
 -spec pivot_resource(integer(), #context{}) -> ok | {error, eexist}.
 pivot_resource(Id, Context0) ->
     Lang = stemmer_language_config(Context0),
-    Context = z_context:set_language(Lang, 
-                 z_context:set_tz(<<"UTC">>, 
+    Context = z_context:set_language(Lang,
+                 z_context:set_tz(<<"UTC">>,
                     z_acl:sudo(Context0))),
     case m_rsc:exists(Id, Context) of
         true ->
@@ -589,63 +579,9 @@
             {error, eexist}
     end.
 
-<<<<<<< HEAD
-%% @doc Pivot a resource, collect all texts for indexing and some extra to be indexed fields.
-%% @todo Also add the property tag/values
-%% @spec pivot_resource(Id, Context) -> void()
-pivot_resource(Id, Context) ->
-    R = get_pivot_rsc(Id, Context),
-    {ObjIds, CatIds, [TA,TB,TC,TD]} = get_pivot_data(Id, R, Context),
-
-    StemmerLanguage = stemmer_language(Context),
-    {SqlA, ArgsA} = to_tsv(TA, $A, [], StemmerLanguage),
-    {SqlB, ArgsB} = to_tsv(TB, $B, ArgsA, StemmerLanguage),
-    {SqlC, ArgsC} = to_tsv(TC, $C, ArgsB, StemmerLanguage),
-    {SqlD, ArgsD} = to_tsv(TD, $D, ArgsC, StemmerLanguage),
-
-    TsvObj = [ [" zpo",integer_to_list(OId)] || OId <- ObjIds ],
-    TsvCat = [ [" zpc",integer_to_list(CId)] || CId <- CatIds ],
-    TsvIds = list_to_binary([TsvObj,TsvCat]),
-
-    PropsPrePivoted = z_pivot_rsc:pivot_resource_update(Id, [], m_rsc:get_raw(Id, Context), Context),
-
-    Rtsv = z_db:q1("select to_tsvector($1)", [TsvIds], Context),
-    TsvSql = [SqlA, " || ", SqlB, " || ", SqlC, " || ", SqlD],
-    Tsv  = z_db:q1(iolist_to_binary(["select ", TsvSql]), ArgsD, Context),
-
-    KVs = [
-        {pivot_tsv, Tsv},
-        {pivot_rtsv, Rtsv},
-        {pivot_street, truncate(proplists:get_value(address_street_1, R), 120)},
-        {pivot_city, truncate(proplists:get_value(address_city, R), 100)},
-        {pivot_postcode, truncate(proplists:get_value(address_postcode, R), 30)},
-        {pivot_state, truncate(proplists:get_value(address_state, R), 50)},
-        {pivot_country, truncate(proplists:get_value(address_country, R), 80)},
-        {pivot_first_name, truncate(proplists:get_value(name_first, R), 100)},
-        {pivot_surname, truncate(proplists:get_value(name_surname, R), 100)},
-        {pivot_gender, truncate(proplists:get_value(gender, R), 1)},
-        {pivot_date_start, proplists:get_value(pivot_date_start, PropsPrePivoted)},
-        {pivot_date_end, proplists:get_value(pivot_date_end, PropsPrePivoted)},
-        {pivot_date_start_month_day, proplists:get_value(pivot_date_start_month_day, PropsPrePivoted)},
-        {pivot_date_end_month_day, proplists:get_value(pivot_date_end_month_day, PropsPrePivoted)},
-        {pivot_title, proplists:get_value(pivot_title, PropsPrePivoted)},
-        {pivot_location_lat, get_float(location_lat, R)},
-        {pivot_location_lng, get_float(location_lng, R)}
-    ],
-
-    KVsFolded = z_notifier:foldr(#pivot_fields{id=Id, rsc=R}, KVs, Context),
-
-    % Check which fields are changed, update only those
-    case lists:filter(fun({K,V}) when is_list(V) -> proplists:get_value(K, R) =/= iolist_to_binary(V);
-                         ({K,undefined}) -> proplists:get_value(K, R) =/= undefined;
-                         ({K,V}) when is_atom(V) -> proplists:get_value(K, R) =/= z_convert:to_binary(V);
-                         ({K,V}) -> proplists:get_value(K, R) =/= V
-                      end,
-                      KVsFolded)
-=======
 render_block(Block, Template, Vars, Context) ->
     {Output, _} = z_template:render_block_to_iolist(Block, Template, Vars, Context),
-    iolist_to_binary(Output). 
+    iolist_to_binary(Output).
 
 %% @doc Check which pivot fields are changed, update only those
 update_changed(Id, KVs, RscProps, Context) ->
@@ -655,13 +591,12 @@
                         proplists:get_value(K, RscProps) =/= iolist_to_binary(V);
                     ({K,undefined}) ->
                         proplists:get_value(K, RscProps) =/= undefined;
-                    ({K,V}) when is_atom(V) -> 
+                    ({K,V}) when is_atom(V) ->
                         proplists:get_value(K, RscProps) =/= z_convert:to_binary(V);
                     ({K,V}) ->
                         proplists:get_value(K, RscProps) =/= V
-                end, 
+                end,
                 KVs)
->>>>>>> ddca1b86
     of
         [] ->
             % No fields changed, nothing to do
@@ -682,15 +617,10 @@
             z_db:q1(iolist_to_binary([Sql, " where id = $", integer_to_list(length(Args)+1)]),
                     lists:reverse([Id|Args]),
                     Context)
-<<<<<<< HEAD
-    end,
-
-=======
     end.
 
 
 pivot_resource_custom(Id, Context) ->
->>>>>>> ddca1b86
     CustomPivots = z_notifier:map(#custom_pivot{id=Id}, Context),
     lists:foreach(
             fun
@@ -725,35 +655,6 @@
 
 
 %% Make the setweight(to_tsvector()) parts of the update statement
-<<<<<<< HEAD
-to_tsv([], _Level, Args, _StemmingLanguage) ->
-    {"tsvector('')", Args};
-to_tsv(List, Level, Args, StemmingLanguage) ->
-    {Sql1, Args1} = lists:foldl(
-        fun ({_Lang,Text}, {Sql, As}) ->
-            N   = length(As) + 1,
-            As1 = As ++ [cleanup_tsv_text(z_html:unescape(z_html:strip(Text)))],
-            {[["setweight(to_tsvector('pg_catalog.",StemmingLanguage,"', $",integer_to_list(N),"), '",Level,"')"] | Sql], As1}
-        end,
-        {[], Args},
-        List),
-    {z_utils:combine(" || ", Sql1), Args1}.
-
-cleanup_tsv_text(Text) when is_binary(Text) ->
-    lists:foldl(
-        fun (R, Acc) ->
-            binary:replace(Acc, R, <<" ">>, [global])
-        end,
-        Text,
-        [<<"-">>, <<"/">>]).
-
-get_float(K, Ps) ->
-    case proplists:get_value(K, Ps) of
-        undefined -> undefined;
-        L when is_list(L); is_binary(L) -> z_convert:to_float(iolist_to_binary(L));
-        F when is_float(F) -> F;
-        N when is_integer(N) -> N * 1.0
-=======
 to_tsv(Text, Level, Args, StemmingLanguage) when is_binary(Text) ->
     case cleanup_tsv_text(z_html:unescape(z_html:strip(Text))) of
         <<>> ->
@@ -778,7 +679,6 @@
     case z_string:trim(Text) of
         <<>> -> undefined;
         Text1 -> z_convert:to_integer(Text1)
->>>>>>> ddca1b86
     end.
 
 cleanup_tsv_text(Text) when is_binary(Text) ->
@@ -836,184 +736,7 @@
 get_pivot_rsc(Id, Context) ->
     FullRecord = z_db:assoc_props_row("select * from rsc where id = $1", [Id], Context),
     z_notifier:foldl(pivot_rsc_data, FullRecord, Context).
-<<<<<<< HEAD
-
-
-%% get_pivot_data {objids, catids, [ta,tb,tc,td]}
-get_pivot_data(Id, Context) ->
-    get_pivot_data(Id, get_pivot_rsc(Id, Context), Context).
-
-get_pivot_data(Id, Rsc, Context) ->
-    R = z_notifier:foldr(#pivot_get{id=Id}, Rsc, Context),
-    {A,B} = lists:foldl(fun(Res,Acc) -> fetch_texts(Res, Acc, Context) end, {[],[]}, R),
-    {ObjIds, ObjTexts} = related(Id, Context),
-    {CatIds, CatTexts} = category(proplists:get_value(category_id, R), Context),
-    Split = [ (split_lang(Ts, Context)) || Ts <- [A, [], B++CatTexts, ObjTexts] ],
-    {ObjIds, CatIds, [ [ {Lng,list_to_binary(z_utils:combine(32, Ts))} || {Lng,Ts} <- Ps] || Ps <- Split ]}.
-
-
-%% @doc Split texts into different languages
-split_lang(Texts, Context) ->
-    Dict = split_lang(Texts, dict:new(), Context),
-    dict:to_list(Dict).
-
-split_lang([], Dict, _Context) -> Dict;
-split_lang([{trans, Texts}|Rest], Dict, Context) ->
-    Dict2 = lists:foldl(fun({Lang,Text}, D) -> add_lang(Lang, z_html:strip(Text), D) end, Dict, Texts),
-    split_lang(Rest, Dict2, Context);
-split_lang([Text|Rest], Dict, Context) ->
-    Dict2 = add_lang(z_context:language(Context), Text, Dict),
-    split_lang(Rest, Dict2, Context).
-
-    add_lang(Lang, Text, Dict) ->
-        case dict:find(Lang, Dict) of
-            {ok, _} -> dict:append(Lang, z_html:strip(Text), Dict);
-            error -> dict:store(Lang, [z_html:strip(Text)], Dict)
-        end.
-
-
-%% @doc Fetch the title of all things related to the resource
-related(Id, Context) ->
-    Edges = lists:filter(
-                    fun({Predicate, _Edges}) ->
-                        not z_convert:to_bool(m_rsc:p_no_acl(m_rsc:rid(Predicate, Context), is_object_noindex, Context))
-                    end,
-                    m_edge:get_edges(Id, Context)),
-    Ids = lists:usort(
-                lists:flatten(
-                    [ [ proplists:get_value(object_id, E) || E <- Es ] || {_Pred, Es} <- Edges])),
-    Ids1 = z_notifier:foldr(#pivot_related{id=Id}, Ids, Context),
-    IdsTexts = z_notifier:foldr(#pivot_related_text_ids{id=Id}, Ids, Context),
-    Texts = [ m_rsc:p_no_acl(R, title, Context) || R <- IdsTexts ],
-    {Ids1, Texts}.
-
-
-%% @doc Fetch the names of all categories in the category path
-%% @spec category(int(), Context) -> { IdList, TextsList }
-category(CatId, Context) ->
-    Names = [ z_convert:to_list(Name) || Name <- m_category:is_a(CatId, Context) ],
-    Ids   = [ CatId |  m_category:get_path(CatId, Context) ],
-    {Ids, Names}.
-
-
-fetch_texts({F, _} = FV, Acc, Context) ->
-    case do_pivot_field(F) of
-        false -> Acc;
-        true -> fetch_texts_1(FV, Acc, Context)
-    end.
-
-    fetch_texts_1({title, Value}, {A,B}, _Context) ->
-        {[Value|A], B};
-    fetch_texts_1({subtitle, Value}, {A,B}, _Context) ->
-        {[Value|A], B};
-    fetch_texts_1({name_surname, Value}, {A,B}, _Context) ->
-        {[Value|A], B};
-    fetch_texts_1({name_first, Value}, {A,B}, _Context) ->
-        {[Value|A], B};
-    fetch_texts_1({F, Value}, {A,B}, _Context) when is_binary(Value) ->
-        case is_lang_neutral(F, Value) of
-            true ->
-                {A, [{trans, [{none, Value}]}|B]};
-            false ->
-                case do_pivot_field(F) of
-                    false -> {A,B};
-                    true -> {A, [Value|B]}
-                end
-        end;
-    fetch_texts_1({F, {{Y,M,D},{H,Min,S}} = Date}, {A,B} = Acc, Context)
-        when is_integer(Y) andalso is_integer(M) andalso is_integer(D)
-            andalso is_integer(H) andalso is_integer(Min) andalso is_integer(S) ->
-        case do_pivot_field(F) of
-            false ->
-                Acc;
-            true ->
-                case catch z_datetime:format(Date, "Y m d H i F l h", Context) of
-                    {'EXIT', _} -> Acc;
-                    Formatted -> {A, [Formatted|B]}
-                end
-        end;
-    fetch_texts_1({_, {trans, _} = V}, {A,B}, _Context) ->
-        {A, [V|B]};
-    fetch_texts_1({blocks, Blocks}, AB, Context) ->
-        lists:foldl(fun(Block, ABAcc) ->
-                        fetch_texts_block(Block, ABAcc, Context)
-                    end,
-                    AB,
-                    Blocks);
-    fetch_texts_1({_, V}, {A,B} = Acc, _Context) ->
-        case z_string:is_string(V) of
-            true -> {A, [V|B]};
-            false -> Acc
-        end.
-
-fetch_texts_block(Block, {A,B}, Context) ->
-    Header = proplists:get_value(header, Block),
-    Body = proplists:get_value(body, Block),
-    RscTitle = m_rsc:p_no_acl(proplists:get_value(rsc_id, Block), title, Context),
-    B1 = maybe_add_text(Header, B),
-    B2 = maybe_add_text(Body, B1),
-    B3 = maybe_add_text(RscTitle, B2),
-    {A, B3}.
-
-maybe_add_text(Text, A) ->
-    case z_utils:is_empty(Text) of
-        true -> A;
-        false -> [Text|A]
-    end.
-
-% Suppress some fields that are only for supporting the pivoting
-do_pivot_field(pivot_category_nr) -> false;
-do_pivot_field(pivot_tsv) -> false;
-do_pivot_field(pivot_rtsv) -> false;
-do_pivot_field(pivot_first_name) -> false;
-do_pivot_field(pivot_surname) -> false;
-do_pivot_field(pivot_gender) -> false;
-do_pivot_field(pivot_date_start) -> false;
-do_pivot_field(pivot_date_end) -> false;
-do_pivot_field(pivot_date_start_month_day) -> false;
-do_pivot_field(pivot_date_end_month_day) -> false;
-do_pivot_field(pivot_street) -> false;
-do_pivot_field(pivot_city) -> false;
-do_pivot_field(pivot_state) -> false;
-do_pivot_field(pivot_postcode) -> false;
-do_pivot_field(pivot_country) -> false;
-do_pivot_field(pivot_geocode) -> false;
-do_pivot_field(pivot_geocode_qhash) -> false;
-do_pivot_field(uri) -> false;
-do_pivot_field(publication_start) -> false;
-do_pivot_field(publication_end) -> false;
-do_pivot_field(created) -> false;
-do_pivot_field(modified) -> false;
-do_pivot_field(location_lat) -> false;
-do_pivot_field(location_lng) -> false;
-do_pivot_field(computed_location_lat) -> false;
-do_pivot_field(computed_location_lng) -> false;
-do_pivot_field(_) -> true.
-
-
-%% @doc some fields are taken as-is without any language processing
-is_lang_neutral(_, {trans, _}) -> false;
-is_lang_neutral(address_street_1, _) -> true;
-is_lang_neutral(address_street_2, _) -> true;
-is_lang_neutral(address_city, _) -> true;
-is_lang_neutral(address_postcode, _) -> true;
-is_lang_neutral(address_state, _) -> true;
-is_lang_neutral(address_country, _) -> true;
-is_lang_neutral(mail_street_1, _) -> true;
-is_lang_neutral(mail_street_2, _) -> true;
-is_lang_neutral(mail_city, _) -> true;
-is_lang_neutral(mail_postcode, _) -> true;
-is_lang_neutral(mail_state, _) -> true;
-is_lang_neutral(mail_country, _) -> true;
-is_lang_neutral(email, _) -> true;
-is_lang_neutral(phone, _) -> true;
-is_lang_neutral(phone_alt, _) -> true;
-is_lang_neutral(phone_emergency, _) -> true;
-is_lang_neutral(_, _) -> false.
-
-=======
-          
->>>>>>> ddca1b86
+
 
 %% @doc Translate a language to a language string as used by
 %% postgresql. This language list is the intersection of the default
@@ -1098,7 +821,7 @@
     case z_utils:is_empty(StemmingLanguage) of
         true ->
             z_trans:default_language(Context);
-        false -> 
+        false ->
             case z_trans:to_language_atom(StemmingLanguage) of
                 {ok, LangAtom} -> LangAtom;
                 {error, not_a_language} -> z_trans:default_language(Context)
@@ -1182,4 +905,4 @@
     case z_db:q(Query, [Value], Context) of
         [] -> undefined;
         [{Id}|_] -> Id
-    end.
+    end.