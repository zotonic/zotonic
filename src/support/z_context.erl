%% @author Marc Worrell <marc@worrell.nl>
%% @copyright 2009-2014  Marc Worrell
%% @doc Request context for Zotonic request evaluation.

%% Copyright 2009-2014 Marc Worrell
%%
%% Licensed under the Apache License, Version 2.0 (the "License");
%% you may not use this file except in compliance with the License.
%% You may obtain a copy of the License at
%%
%%     http://www.apache.org/licenses/LICENSE-2.0
%%
%% Unless required by applicable law or agreed to in writing, software
%% distributed under the License is distributed on an "AS IS" BASIS,
%% WITHOUT WARRANTIES OR CONDITIONS OF ANY KIND, either express or implied.
%% See the License for the specific language governing permissions and
%% limitations under the License.

-module(z_context).
-author("Marc Worrell <marc@worrell.nl>").

-export([
    new/1,
    new/2,

    new_tests/0,

    site/1,
    hostname/1,
    hostname_port/1,
    site_protocol/1,

    db_pool/1,
    db_driver/1,

    is_request/1,

    prune_for_spawn/1,
    prune_for_async/1,
    prune_for_template/1,
    prune_for_database/1,
    prune_for_scomp/1,
    prune_for_scomp/2,
    output/2,

    abs_url/2,

    pickle/1,
    depickle/1,

    combine_results/2,

    has_session/1,
    has_session_page/1,

    ensure_all/1,
    ensure_session/1,
    ensure_qs/1,

    continue_all/1,
    continue_session/1,

    get_reqdata/1,
    set_reqdata/2,
    get_controller_module/1,
    set_controller_module/2,

    set_q/3,
    get_q/2,
    get_q/3,
    get_q_all/1,
    get_q_all/2,
    get_q_all_noz/1,
    get_q_validated/2,

    add_script_session/1,
    add_script_page/1,
    add_script_session/2,
    add_script_page/2,

    spawn_link_session/4,
    spawn_link_page/4,

    lager_md/1,
    lager_md/2,

    get_value/2,

    set_session/3,
    get_session/2,
    get_session/3,
    incr_session/3,

    set_page/3,
    get_page/2,
    incr_page/3,

    persistent_id/1,
    set_persistent/3,
    get_persistent/2,

    set/3,
    set/2,
    get/2,
    get/3,
    incr/3,
    get_all/1,

    language/1,
    fallback_language/1,
    set_language/2,

    tz/1,
    tz_config/1,
    set_tz/2,

    merge_scripts/2,
    copy_scripts/2,
    clean_scripts/1,

    set_resp_header/3,
    get_resp_header/2,
    get_req_header/2,

    get_req_path/1,

    set_nocache_headers/1,
    set_noindex_header/1,
    set_noindex_header/2,

    set_cookie/3,
    set_cookie/4,
    get_cookie/2,
    get_cookies/2,

    cookie_domain/1,
    websockethost/1,
    has_websockethost/1
]).

-include_lib("zotonic.hrl").

%% @doc Return a new empty context, no request is initialized.
%% @spec new(HostDescr) -> Context2
%%      HostDescr = Context | atom() | ReqData
-spec new( #context{} | atom() ) -> #context{}.
new(#context{} = C) ->
    #context{
        site=C#context.site,
        language=C#context.language,
        tz=C#context.tz,
        depcache=C#context.depcache,
        notifier=C#context.notifier,
        session_manager=C#context.session_manager,
        dispatcher=C#context.dispatcher,
        template_server=C#context.template_server,
        scomp_server=C#context.scomp_server,
        dropbox_server=C#context.dropbox_server,
        pivot_server=C#context.pivot_server,
        module_indexer=C#context.module_indexer,
        db=C#context.db,
        translation_table=C#context.translation_table
    };
new(undefined) ->
    case z_sites_dispatcher:get_fallback_site() of
        undefined -> throw({error, no_site_enabled});
        Site -> new(Site)
    end;
new(Site) when is_atom(Site) ->
    set_default_language_tz(
        set_server_names(#context{site=Site}));
new(Req) when is_map(Req) ->
    %% This is the requesting thread, enable simple memo functionality.
    z_memo:enable(),
    z_depcache:in_process(true),
    Context = set_server_names(#context{req=Req, site=site(Req)}),
    set_dispatch_from_path(set_default_language_tz(Context)).

%% @doc Create a new context record for a site with a certain language.
new(Site, Lang) when is_atom(Site), is_atom(Lang) ->
    Context = set_server_names(#context{site=Site}),
    Context#context{
        language=[Lang],
        tz=tz_config(Context)
    };
%% @doc Create a new context record for the current request and resource module
new(Req, Module) when is_map(Req) ->
    Context = new(Req),
    Context#context{controller_module=Module}.


set_default_language_tz(Context) ->
    F = fun() -> {z_trans:default_language(Context), tz_config(Context)} end,
    {DefaultLang, TzConfig} = z_depcache:memo(F, default_language_tz, ?DAY, [config], Context),
    Context#context{
        language= [DefaultLang],
        tz= TzConfig
    }.

% @doc Create a new context used when testing parts of zotonic
new_tests() ->
    Context = z_trans_server:set_context_table(
            #context{
                site=test,
                language=[en],
                tz= <<"UTC">>,
                notifier='z_notifier$test'
            }),
    case ets:info(Context#context.translation_table) of
        undefined ->
            ets:new(Context#context.translation_table,
                    [named_table, set, protected,  {read_concurrency, true}]);
        _TabInfo ->
            ok
    end,
    Context.


%% @doc Set the dispatch rule for this request to the context var 'zotonic_dispatch'
set_dispatch_from_path(Context) ->
    Bindings = cowmachine_req:path_info(Context),
    case lists:keyfind(zotonic_dispatch, 1, Bindings) of
        {zotonic_dispatch, Dispatch} -> set(zotonic_dispatch, Dispatch, Context);
        false -> Context
    end.

%% @doc Set all server names for the given site.
-spec set_server_names(#context{}) -> #context{}.
set_server_names(#context{site=Site} = Context) ->
    SiteAsList = [$$ | atom_to_list(Site)],
    Depcache = list_to_atom("z_depcache"++SiteAsList),
    Context#context{
        depcache=Depcache,
        notifier=list_to_atom("z_notifier"++SiteAsList),
        session_manager=list_to_atom("z_session_manager"++SiteAsList),
        dispatcher=list_to_atom("z_dispatcher"++SiteAsList),
        template_server=list_to_atom("z_template"++SiteAsList),
        scomp_server=list_to_atom("z_scomp"++SiteAsList),
        dropbox_server=list_to_atom("z_dropbox"++SiteAsList),
        pivot_server=list_to_atom("z_pivot_rsc"++SiteAsList),
        module_indexer=list_to_atom("z_module_indexer"++SiteAsList),
        db={z_db_pool:db_pool_name(Site), z_db_pool:db_driver(Context#context{depcache=Depcache})},
        translation_table=z_trans_server:table(Site)
    }.


%% @doc Maps the site in the request to a site in the sites folder.
-spec site(#context{}|cowboy_req:req()) -> atom().
site(#context{site=Site}) ->
    Site;
site(Req) when is_map(Req) ->
    case maps:get(cowmachine_site, Req, undefined) of
        undefined -> z_sites_dispatcher:get_fallback_site();
        Site when is_atom(Site) -> Site
    end.


%% @doc Return the preferred hostname from the site configuration
-spec hostname(#context{}) -> binary().
hostname(Context) ->
    case z_dispatcher:hostname(Context) of
        Empty when Empty == undefined; Empty == <<>> ->
            <<"localhost">>;
        Hostname ->
            Hostname
    end.

%% @doc Return the preferred hostname, including port, from the site configuration
-spec hostname_port(#context{}) -> binary().
hostname_port(Context) ->
    case z_dispatcher:hostname_port(Context) of
        Empty when Empty =:= undefined; Empty =:= <<>> ->
            <<"localhost">>;
        Hostname ->
            Hostname
    end.


%% @doc Check if the current context is a request context
is_request(#context{req=undefined}) -> false;
is_request(_Context) -> true.


%% @doc Minimal prune, for ensuring that the context can safely used in two processes
prune_for_spawn(#context{} = Context) ->
    Context#context{
        dbc=undefined
    }.

%% @doc Make the context safe to use in a async message. This removes buffers and the db transaction.
prune_for_async(#context{} = Context) ->
    #context{
        req=Context#context.req,
        site=Context#context.site,
        user_id=Context#context.user_id,
        session_pid=Context#context.session_pid,
        page_pid=Context#context.page_pid,
        acl=Context#context.acl,
        props=Context#context.props,
        depcache=Context#context.depcache,
        notifier=Context#context.notifier,
        session_manager=Context#context.session_manager,
        dispatcher=Context#context.dispatcher,
        template_server=Context#context.template_server,
        scomp_server=Context#context.scomp_server,
        dropbox_server=Context#context.dropbox_server,
        pivot_server=Context#context.pivot_server,
        module_indexer=Context#context.module_indexer,
        db=Context#context.db,
        translation_table=Context#context.translation_table,
        language=Context#context.language,
        tz=Context#context.tz
    }.


%% @doc Cleanup a context for the output stream
prune_for_template(#context{}=Context) ->
    #context{
        req=undefined,
        props=undefined,
        updates=Context#context.updates,
        actions=Context#context.actions,
        content_scripts=Context#context.content_scripts,
        scripts=Context#context.scripts,
        wire=Context#context.wire,
        validators=Context#context.validators,
        render=Context#context.render
    };
prune_for_template(Output) -> Output.


%% @doc Cleanup a context so that it can be used exclusively for database connections
prune_for_database(Context) ->
    #context{
        site=Context#context.site,
        dbc=Context#context.dbc,
        depcache=Context#context.depcache,
        notifier=Context#context.notifier,
        session_manager=Context#context.session_manager,
        dispatcher=Context#context.dispatcher,
        template_server=Context#context.template_server,
        scomp_server=Context#context.scomp_server,
        dropbox_server=Context#context.dropbox_server,
        pivot_server=Context#context.pivot_server,
        module_indexer=Context#context.module_indexer,
        db=Context#context.db
    }.


%% @doc Cleanup a context for cacheable scomp handling.  Resets most of the accumulators to prevent duplicating
%% between different (cached) renderings.
prune_for_scomp(Context) ->
    Context#context{
        dbc=undefined,
        req=prune_reqdata(Context#context.req),
        updates=[],
        actions=[],
        content_scripts=[],
        scripts=[],
        wire=[],
        validators=[],
        render=[]
    }.

prune_for_scomp(VisibleFor, Context) ->
    z_acl:set_visible_for(VisibleFor, prune_for_scomp(Context)).

prune_reqdata(undefined) ->
    undefined;
prune_reqdata(Req) ->
    %% @todo: prune this, also used by the websocket connection.
    lager:error("TODO: PRUNE FOR SCOMP"),
    Req.
    % #wm_reqdata{
    %     socket=ReqData#wm_reqdata.socket,
    %     peer=ReqData#wm_reqdata.peer,
    %     resp_headers=mochiweb_headers:empty(),
    %     req_cookie=[],
    %     req_headers=[]
    % }.

%% @doc Make the url an absolute url by prepending the hostname.
%% @spec abs_url(iolist(), Context) -> binary()
abs_url(<<"http:", _/binary>> = Url, _Context) ->
    Url;
abs_url(<<"https", _/binary>> = Url, _Context) ->
    Url;
abs_url(<<"//", _/binary>> = Url, Context) ->
    <<(site_protocol(Context))/binary, $:, Url/binary>>;
abs_url(Url, Context) when is_list(Url) ->
    abs_url(iolist_to_binary(Url), Context);
abs_url(Url, Context) ->
    case has_url_protocol(Url) of
        true ->
            Url;
        false ->
            case z_notifier:first(#url_abs{url=Url}, Context) of
                undefined ->
                    z_convert:to_binary([site_protocol(Context), "://", hostname_port(Context), Url]);
                AbsUrl ->
                    AbsUrl
            end
    end.

    has_url_protocol(<<>>) ->
        false;
    has_url_protocol(<<H, T/binary>>) when H >= $a andalso H =< $z ->
        has_url_protocol(T);
    has_url_protocol(<<$:, _/binary>>) ->
        true;
    has_url_protocol(_) ->
        false.


%% @doc Fetch the pid of the database worker pool for this site
db_pool(#context{db={Pool, _Driver}}) ->
    Pool.

%% @doc Fetch the database driver module for this site
db_driver(#context{db={_Pool, Driver}}) ->
    Driver.

%% @doc Fetch the protocol for absolute urls referring to the site (defaults to http).
%%      Useful when the site is behind a https proxy.
site_protocol(Context) ->
    case z_convert:to_binary(m_config:get_value(site, protocol, Context)) of
        <<>> -> <<"http">>;
        P -> P
    end.

%% @doc Pickle a context for storing in the database
%% @todo pickle/depickle the visitor id (when any)
%% @spec pickle(Context) -> tuple()
pickle(Context) ->
    {pickled_context,
        Context#context.site,
        Context#context.user_id,
        Context#context.language,
        Context#context.tz,
        undefined}.

%% @doc Depickle a context for restoring from a database
%% @todo pickle/depickle the visitor id (when any)
depickle({pickled_context, Site, UserId, Language, _VisitorId}) ->
    depickle({pickled_context, Site, UserId, Language, 0, _VisitorId});
depickle({pickled_context, Site, UserId, Language, Tz, _VisitorId}) ->
    Context = set_server_names(#context{site=Site, language=Language, tz=Tz}),
    case UserId of
        undefined -> Context;
        _ -> z_acl:logon(UserId, Context)
    end.

%% @spec output(list(), Context) -> {io_list(), Context}
%% @doc Replace the contexts in the output with their rendered content and collect all scripts
output(<<>>, Context) ->
    {[], Context};
output(B, Context) when is_binary(B) ->
    {B, Context};
output(List, Context) ->
    output1(List, Context, []).

%% @doc Recursively walk through the output, replacing all context placeholders with their rendered output
output1(B, Context, Acc) when is_binary(B) ->
    {[lists:reverse(Acc),B], Context};
output1([], Context, Acc) ->
    {lists:reverse(Acc), Context};
output1([#context{}=C|Rest], Context, Acc) ->
    {Rendered, Context1} = output1(C#context.render, Context, []),
    output1(Rest, merge_scripts(C, Context1), [Rendered|Acc]);
output1([{script, Args}|Rest], Context, Acc) ->
    output1(Rest, Context, [render_script(Args, Context)|Acc]);
output1([List|Rest], Context, Acc) when is_list(List) ->
    {Rendered, Context1} = output1(List, Context, []),
    output1(Rest, Context1, [Rendered|Acc]);
output1([undefined|Rest], Context, Acc) ->
    output1(Rest, Context, Acc);
output1([C|Rest], Context, Acc) when is_atom(C) ->
    output1(Rest, Context, [list_to_binary(atom_to_list(C))|Acc]);
output1([{trans, _} = Trans|Rest], Context, Acc) ->
    output1(Rest, Context, [z_trans:lookup_fallback(Trans, Context)|Acc]);
output1([{{_,_,_},{_,_,_}} = D|Rest], Context, Acc) ->
    output1([filter_date:date(D, "Y-m-d H:i:s", Context)|Rest], Context, Acc);
output1([{javascript, Script}|Rest], Context, Acc) ->
    Context1 = Context#context{
              content_scripts=combine(Context#context.content_scripts, [Script])
           },
    output1(Rest, Context1, Acc);
output1([T|Rest], Context, Acc) when is_tuple(T) ->
    output1([iolist_to_binary(io_lib:format("~p", [T]))|Rest], Context, Acc);
output1([C|Rest], Context, Acc) ->
    output1(Rest, Context, [C|Acc]).

render_script(Args, Context) ->
    NoStartup = z_convert:to_bool(z_utils:get_value(nostartup, Args, false)),
    NoStream = z_convert:to_bool(z_utils:get_value(nostream, Args, false)),
    Extra = [ S || S <- z_notifier:map(#scomp_script_render{is_nostartup=NoStartup, args=Args}, Context), S /= undefined ],
    Script = case NoStartup of
        false ->
            [ z_script:get_page_startup_script(Context),
              Extra,
              z_script:get_script(Context),
              case NoStream of
                  false ->
                      z_script:get_stream_start_script(Context);
                  true ->
                      []
              end];
        true ->
            [z_script:get_script(Context), Extra]
    end,
    case z_utils:get_value(format, Args, <<"html">>) of
        <<"html">> ->
            [ <<"\n\n<script type='text/javascript'>\n$(function() {\n">>, Script, <<"\n});\n</script>\n">> ];
        <<"js">> ->
            [ $\n, Script, $\n ];
        <<"escapejs">> ->
            z_utils:js_escape(Script)
    end.


%% @spec combine_results(Context1, Context2) -> Context
%% @doc Merge the scripts and the rendered content of two contexts into Context1
combine_results(C1, C2) ->
    Merged = merge_scripts(C2, C1),
    Merged#context{
        render=combine(C1#context.render, C2#context.render)
    }.

%% @spec merge_scripts(Context, ContextAcc) -> Context
%% @doc Merge the scripts from context C into the context accumulator, used when collecting all scripts in an output stream
merge_scripts(C, Acc) ->
    Acc#context{
        updates=combine(Acc#context.updates, C#context.updates),
        actions=combine(Acc#context.actions, C#context.actions),
        content_scripts=combine(Acc#context.content_scripts, C#context.content_scripts),
        scripts=combine(Acc#context.scripts, C#context.scripts),
        wire=combine(Acc#context.wire, C#context.wire),
        validators=combine(Acc#context.validators, C#context.validators)
    }.

combine([],X) -> X;
combine(X,[]) -> X;
combine(X,Y) -> [X,Y].

%% @doc Remove all scripts from the context
%% @spec clean_scripts(Context) -> Context
clean_scripts(C) ->
    z_script:clean(C).


%% @doc Overwrite the scripts in Context with the scripts in From
%% @spec copy_scripts(From, Context) -> Context
copy_scripts(From, Context) ->
    Context#context{
        updates=From#context.updates,
        actions=From#context.actions,
        content_scripts=From#context.content_scripts,
        scripts=From#context.scripts,
        wire=From#context.wire,
        validators=From#context.validators
    }.


%% @doc Continue an existing session, if the session id is in the request.
continue_session(Context) ->
    case z_session_manager:continue_session(Context) of
        {ok, #context{session_pid=Pid} = Context1} when is_pid(Pid) ->
            maybe_logon_from_session(Context1);
        {ok, Context1} ->
            Context1;
        {error, _} ->
            Context
    end.


%% @doc Check if the current context has a session page attached
has_session_page(#context{page_pid=PagePid}) when is_pid(PagePid) ->
    true;
has_session_page(_) ->
    false.

%% @doc Check if the current context has a session attached
has_session(#context{session_pid=SessionPid}) when is_pid(SessionPid) ->
    true;
has_session(_) ->
    false.


%% @doc Ensure session and page session. Fetches and parses the query string.
ensure_all(Context) ->
    case get(no_session, Context, false) of
        false -> ensure_page_session(ensure_session(ensure_qs(Context)));
        true -> continue_all(Context)
    end.

continue_all(Context) ->
    ensure_page_session(continue_session(ensure_qs(Context))).


%% @doc Ensure that we have a session, start a new session process when needed
ensure_session(#context{session_pid=undefined}=Context) ->
    {ok, Context1} = z_session_manager:ensure_session(Context),
    maybe_logon_from_session(Context1);
ensure_session(Context) ->
    Context.


%% @doc After ensuring a session, try to log on from the user-id stored in the session
maybe_logon_from_session(#context{user_id=undefined} = Context) ->
    Context1 = z_auth:logon_from_session(Context),
    Context2 = z_notifier:foldl(session_context, Context1, Context1),
    set_nocache_headers(Context2);
maybe_logon_from_session(Context) ->
    Context.

%% @doc Ensure that we have a page session process for this request.
ensure_page_session(#context{session_pid=undefined} = Context) ->
    Context;

ensure_page_session(Context) ->
    z_session:ensure_page_session(Context).


%% @doc Ensure that we have parsed the query string, fetch body if necessary.
%%      If this is a POST then the session/page-session might be continued after this call.
ensure_qs(Context) ->
    case proplists:lookup('q', Context#context.props) of
        {'q', _Qs} ->
            Context;
        none ->
            Query = cowmachine_req:req_qs(Context),
            PathInfo = cowmachine_req:path_info(Context),
            PathArgs = [ {z_convert:to_binary(T), z_convert:to_binary(V)} || {T,V} <- PathInfo ],
            QPropsUrl = z_utils:prop_replace('q', PathArgs++Query, Context#context.props),
            {Body, ContextParsed} = parse_post_body(Context#context{props=QPropsUrl}),
            QPropsAll = z_utils:prop_replace('q', PathArgs++Body++Query, ContextParsed#context.props),
            ContextQs = ContextParsed#context{props=QPropsAll},
            z_notifier:foldl(request_context, ContextQs, ContextQs)
    end.


%% @doc Return the webmachine request data of the context
-spec get_reqdata(#context{}) -> cowboy_req:req() | undefined.
get_reqdata(Context) ->
    Context#context.req.

%% @doc Set the webmachine request data of the context
-spec set_reqdata(cowboy_req:req(), #context{}) -> #context{}.
set_reqdata(Req, Context) when is_map(Req) ->
    Context#context{req=Req}.


%% @doc Get the resource module handling the request.
-spec get_controller_module(#context{}) -> atom() | undefined.
get_controller_module(Context) ->
    Context#context.controller_module.

-spec set_controller_module(Module::atom(), #context{}) -> #context{}.
set_controller_module(Module, Context) ->
    Context#context{controller_module=Module}.


%% @doc Set the value of a request parameter argument
-spec set_q(string(), any(), #context{}) -> #context{}.
set_q(Key, Value, Context) ->
    Qs = get_q_all(Context),
    Qs1 = proplists:delete(Key, Qs),
    z_context:set('q', [{Key,Value}|Qs1], Context).


%% @doc Get a request parameter, either from the query string or the post body.  Post body has precedence over the query string.
-spec get_q(string()|atom()|binary()|list(), #context{}) -> binary() | string() | #upload{} | undefined | list().
get_q([Key|_] = Keys, Context) when is_list(Key); is_atom(Key); is_binary(Key) ->
    lists:foldl(fun(K, Acc) ->
                    case get_q(K, Context) of
                        undefined -> Acc;
                        Value -> [{K, Value}|Acc]
                    end
                end,
                [],
                Keys);
get_q(Key, Context) when is_list(Key) ->
    case get_q(list_to_binary(Key), Context) of
        Value when is_binary(Value) -> binary_to_list(Value);
        Value -> Value
    end;
get_q(Key, Context) ->
    case proplists:lookup('q', Context#context.props) of
        {'q', Qs} -> proplists:get_value(z_convert:to_binary(Key), Qs);
        none -> undefined
    end.


%% @doc Get a request parameter, either from the query string or the post body.  Post body has precedence over the query string.
-spec get_q(binary()|string()|atom(), #context{}, term()) -> binary() | string() | #upload{} | term().
get_q(Key, Context, Default) when is_list(Key) ->
    case get_q(list_to_binary(Key), Context, Default) of
        Value when is_binary(Value) -> binary_to_list(Value);
        Value -> Value
    end;
get_q(Key, Context, Default) ->
    case proplists:lookup('q', Context#context.props) of
        {'q', Qs} -> proplists:get_value(z_convert:to_list(Key), Qs, Default);
        none -> Default
    end.


%% @doc Get all parameters.
-spec get_q_all(#context{}) -> list({binary(), binary()|#upload{}}).
get_q_all(Context) ->
    case proplists:lookup('q', Context#context.props) of
        {'q', Qs} -> Qs;
        none -> []
    end.


%% @doc Get the all the parameters with the same name, returns the empty list when non found.
-spec get_q_all(string()|atom()|binary(), #context{}) -> list().
get_q_all(Key, Context) when is_list(Key) ->
    Values = get_q_all(Key, Context),
    [ 
        case is_binary(V) of
            true -> binary_to_list(V);
            false -> V
        end
        || V <- Values
    ];
get_q_all(Key, Context) ->
    case proplists:lookup('q', Context#context.props) of
        none -> [];
        {'q', Qs} -> proplists:get_all_values(z_convert:to_binary(Key), Qs)
    end.


%% @doc Get all query/post args, filter the zotonic internal args.
-spec get_q_all_noz(#context{}) -> list({string(), term()}).
get_q_all_noz(Context) ->
    lists:filter(fun({X,_}) -> not is_zotonic_arg(X) end, z_context:get_q_all(Context)).

is_zotonic_arg(<<"zotonic_host">>) -> true;  % backwards compatibility
is_zotonic_arg(<<"zotonic_site">>) -> true;
is_zotonic_arg(<<"zotonic_dispatch">>) -> true;
is_zotonic_arg(<<"zotonic_dispatch_path">>) -> true;
is_zotonic_arg(<<"zotonic_dispatch_path_rewrite">>) -> true;
is_zotonic_arg(<<"postback">>) -> true;
is_zotonic_arg(<<"triggervalue">>) -> true;
is_zotonic_arg(<<"z_trigger_id">>) -> true;
is_zotonic_arg(<<"z_target_id">>) -> true;
is_zotonic_arg(<<"z_delegate">>) -> true;
is_zotonic_arg(<<"z_sid">>) -> true;
is_zotonic_arg(<<"z_pageid">>) -> true;
is_zotonic_arg(<<"z_v">>) -> true;
is_zotonic_arg(<<"z_msg">>) -> true;
is_zotonic_arg(<<"z_comet">>) -> true;
is_zotonic_arg(_) -> false.


%% @doc Fetch a query parameter and perform the validation connected to the parameter. An exception {not_validated, Key}
%%      is thrown when there was no validator, when the validator is invalid or when the validation failed.
-spec get_q_validated(string()|atom()|binary(), #context{}) -> string() | term() | undefined.
get_q_validated([Key|_] = Keys, Context) when is_list(Key); is_atom(Key) ->
    lists:foldl(fun (K, Acc) ->
                    case get_q_validated(K, Context) of
                        undefined -> Acc;
                        Value -> [{K, Value}|Acc]
                    end
                end,
                [],
                Keys);
get_q_validated(Key, Context) when is_list(Key) ->
    case get_q_validated(list_to_binary(Key), Context) of
        V when is_binary(V) -> binary_to_list(V);
        V -> V
    end; 
get_q_validated(Key, Context) ->
    case proplists:lookup('q_validated', Context#context.props) of
        {'q_validated', Qs} ->
            case proplists:lookup(z_convert:to_binary(Key), Qs) of
                {_Key, Value} -> Value;
                none -> throw({not_validated, Key})
            end
    end.


%% ------------------------------------------------------------------------------------
%% Communicate with pages, session and user processes
%% ------------------------------------------------------------------------------------

%% @doc Add the script from the context to all pages of the session.
add_script_session(Context) ->
    Script = z_script:get_script(Context),
    add_script_session(Script, Context).


%% @doc Add the script from the context to the page in the user agent.
add_script_page(Context) ->
    Script = z_script:get_script(Context),
    add_script_page(Script, Context).


%% @doc Add a script to the all pages of the session. Used for comet feeds.
add_script_session(Script, Context) ->
    z_session:add_script(Script, Context#context.session_pid).


%% @doc Add a script to the page in the user agent.  Used for comet feeds.
add_script_page(Script, Context) ->
    z_session_page:add_script(Script, Context#context.page_pid).


%% @doc Spawn a new process, link it to the session process.
spawn_link_session(Module, Func, Args, Context) ->
    z_session:spawn_link(Module, Func, Args, Context).

%% @doc Spawn a new process, link it to the page process.  Used for comet feeds.
spawn_link_page(Module, Func, Args, Context) ->
    z_session_page:spawn_link(Module, Func, Args, Context).


%% ------------------------------------------------------------------------------------
%% Set lager metadata for the current process
%% ------------------------------------------------------------------------------------

lager_md(ContextOrReqData) ->
    lager_md([], ContextOrReqData).

lager_md(MD, #context{} = Context) when is_list(MD) ->
    RD = get_reqdata(Context),
    lager:md([
            {site, site(Context)},
            {user_id, Context#context.user_id},
            {controller, Context#context.controller_module},
            {dispatch, get(zotonic_dispatch, Context)},
            {method, m_req:get(method, RD)},
            {remote_ip, m_req:get(peer, RD)},
            {is_ssl, m_req:get(is_ssl, RD)},
            {session_id, Context#context.session_id},
            {page_id, Context#context.page_id},
            {req_id, m_req:get(req_id, RD)}
            | MD
        ]);
lager_md(MD, Req) when is_map(MD) ->
    % DispRule = case dict:find(zotonic_dispatch, wrq:path_info(RD)) of
    %                 {ok, Dispatch} -> Dispatch;
    %                 error -> undefined
    %            end,
    lager:md([
            {site, z_context:site(Req)},
            % {dispatch, DispRule},
            {method, m_req:get(method, Req)},
            {remote_ip, m_req:get(peer, Req)},
            {is_ssl, m_req:get(is_ssl, Req)},
            {req_id, m_req:get(req_id, Req)}
            | MD
        ]).

%% ------------------------------------------------------------------------------------
%% Set/get/modify state properties
%% ------------------------------------------------------------------------------------


%% @spec get_value(Key::string(), Context) -> Value | undefined
%% @doc Find a key in the context, page, session or persistent state.
%% @todo Add page and user lookup
get_value(Key, Context) ->
    case get(Key, Context) of
        undefined ->
            case get_page(Key, Context) of
                undefined ->
                    case get_session(Key, Context) of
                        undefined -> get_persistent(Key, Context);
                        Value -> Value
                    end;
                Value ->
                    Value
            end;
        Value ->
            Value
    end.


%% @doc Ensure that we have an id for the visitor
persistent_id(Context) ->
    z_session:persistent_id(Context).

%% @spec set_persistent(Key, Value, Context) -> Context
%% @doc Set the value of the visitor variable Key to Value
set_persistent(Key, Value, Context) ->
    z_session:set_persistent(Key, Value, Context).


%% @spec get_persistent(Key, Context) -> Value
%% @doc Fetch the value of the visitor variable Key
get_persistent(_Key, #context{session_pid=undefined}) ->
    undefined;
get_persistent(Key, Context) ->
    z_session:get_persistent(Key, Context).


%% @spec set_session(Key, Value, Context) -> Context
%% @doc Set the value of the session variable Key to Value
set_session(Key, Value, Context) ->
    z_session:set(Key, Value, Context#context.session_pid),
    Context.

%% @spec get_session(Key, Context) -> Value
%% @doc Fetch the value of the session variable Key
get_session(_Key, #context{session_pid=undefined}) ->
    undefined;
get_session(Key, Context) ->
    z_session:get(Key, Context#context.session_pid).

%% @spec get_session(Key, Context, DefaultValue) -> Value
%% @doc Fetch the value of the session variable Key, falling back to default.
get_session(_Key, #context{session_pid=undefined}, DefaultValue) ->
    DefaultValue;
get_session(Key, Context, DefaultValue) ->
    z_session:get(Key, Context#context.session_pid, DefaultValue).

%% @spec incr_session(Key, Increment, Context) -> {NewValue, NewContext}
%% @doc Increment the session variable Key
incr_session(Key, Value, Context) ->
    {z_session:incr(Key, Value, Context#context.session_pid), Context}.

%% @spec set_page(Key, Value, Context) -> Context
%% @doc Set the value of the page variable Key to Value
set_page(Key, Value, Context) ->
    z_session_page:set(Key, Value, Context#context.page_pid),
    Context.

%% @spec get_page(Key, Context) -> Value
%% @doc Fetch the value of the page variable Key
get_page(_Key, #context{page_pid=undefined}) ->
    undefined;
get_page(Key, Context) ->
    z_session_page:get(Key, Context#context.page_pid).


%% @spec incr_page(Key, Increment, Context) -> {NewValue, NewContext}
%% @doc Increment the page variable Key
incr_page(Key, Value, Context) ->
    {z_session_page:incr(Key, Value, Context#context.session_pid), Context}.


%% @spec set(Key, Value, Context) -> Context
%% @doc Set the value of the context variable Key to Value
set(Key, Value, Context) ->
    Props = z_utils:prop_replace(Key, Value, Context#context.props),
    Context#context{props = Props}.


%% @spec set(PropList, Context) -> Context
%% @doc Set the value of the context variables to all {Key, Value} properties.
set(PropList, Context) when is_list(PropList) ->
    NewProps = lists:foldl(
        fun ({Key,Value}, Props) ->
            z_utils:prop_replace(Key, Value, Props)
        end, Context#context.props, PropList),
    Context#context{props = NewProps}.


%% @spec get(Key, Context) -> Value | undefined
%% @doc Fetch the value of the context variable Key, return undefined when Key is not found.
get(Key, Context) ->
    case proplists:lookup(Key, Context#context.props) of
        {Key, Value} -> Value;
        none -> undefined
    end.

%% @spec get(Key, Context, Default) -> Value | Default
%% @doc Fetch the value of the context variable Key, return Default when Key is not found.
get(Key, Context, Default) ->
    case proplists:lookup(Key, Context#context.props) of
        {Key, Value} -> Value;
        none -> Default
    end.


%% @spec get_all(Context) -> PropList
%% @doc Return a proplist with all context variables.
get_all(Context) ->
    Context#context.props.


%% @spec incr(Key, Increment, Context) -> {NewValue,NewContext}
%% @doc Increment the context variable Key
incr(Key, Value, Context) ->
    R = case z_convert:to_integer(get(Key, Context)) of
	    undefined -> Value;
	    N -> N + Value
	end,
    {R, set(Key, R, Context)}.

%% @doc Return the selected language of the Context
-spec language(#context{}) -> atom().
language(Context) ->
    % A check on atom must exist because the language setting may be stored in mnesia and passed to the context when the site starts
    case Context#context.language of
        [Language|_] -> Language;
        Language -> Language
    end.

%% @doc Return the first fallback language of the Context
-spec fallback_language(#context{}) -> atom().
fallback_language(Context) ->
    % Take the second item of the list, if it exists
    case Context#context.language of
        [_|[Fallback|_]] -> Fallback;
        _ -> undefined
    end.

%% @doc Set the language of the context, either an atom (language) or a list (language and fallback languages)
-spec set_language(atom()|binary()|string()|list(), #context{}) -> #context{}.
set_language(Lang, Context) when is_atom(Lang) ->
    Context#context{language=[Lang]};
set_language(Langs, Context) when is_list(Langs) ->
    Context#context{language=Langs};
set_language(Lang, Context) ->
    Lang1 = z_convert:to_list(Lang),
    case z_trans:is_language(Lang1) of
        true -> set_language(list_to_atom(Lang1), Context);
        false -> Context
    end.

%% @doc Return the selected timezone of the Context; defaults to the site's timezone
-spec tz(#context{}) -> binary().
tz(#context{tz=TZ}) when TZ =/= undefined; TZ =/= <<>> ->
    TZ;
tz(Context) ->
    tz_config(Context).

%% @doc Return the site's configured timezone.
-spec tz_config(#context{}) -> binary().
tz_config(Context) ->
    case m_config:get_value(mod_l10n, timezone, Context) of
        None when None =:= undefined; None =:= <<>> ->
            z_config:get(timezone);
        TZ ->
            TZ
    end.

%% @doc Set the timezone of the context.
-spec set_tz(string()|binary(), #context{}) -> #context{}.
set_tz(Tz, Context) when is_list(Tz) ->
    set_tz(z_convert:to_binary(Tz), Context);
set_tz(Tz, Context) when is_binary(Tz), Tz =/= <<>> ->
    Context#context{tz=z_convert:to_binary(Tz)};
set_tz(true, Context) ->
    Context#context{tz= <<"UTC">>};
set_tz(1, Context) ->
    Context#context{tz= <<"UTC">>};
set_tz(Tz, Context) ->
    lager:error("Unknown timezone ~p", [Tz]),
    Context.

%% @doc Set a response header for the request in the context.
%% @spec set_resp_header(Header, Value, Context) -> NewContext
-spec set_resp_header(binary(), binary(), #context{}) -> #context{}.
set_resp_header(Header, Value, #context{req=Req} = Context) when is_map(Req) ->
    cowmachine_req:set_resp_header(Header, Value, Context).

%% @doc Get a response header
-spec get_resp_header(binary(), #context{}) -> binary() | undefined.
get_resp_header(Header, #context{req=Req} = Context) when is_map(Req) ->
    cowmachine_req:get_resp_header(Header, Context).

%% @doc Get a request header. The header MUST be in lower case.
-spec get_req_header(binary(), #context{}) -> binary() | undefined.
get_req_header(Header, #context{req=Req} = Context) when is_map(Req) ->
    cowmachine_req:get_req_header(Header, Context).


%% @doc Return the request path
-spec get_req_path(#context{}) -> binary().
get_req_path(#context{req=Req} = Context) when is_map(Req) ->
    cowmachine_req:raw_path(Context).


%% @doc Fetch the cookie domain, defaults to 'undefined' which will equal the domain
%% to the domain of the current request.
-spec cookie_domain(#context{}) -> binary() | undefined.
cookie_domain(Context) ->
    case m_site:get(cookie_domain, Context) of
        Empty when Empty == undefined; Empty == []; Empty =:= <<>> ->
            undefined;
        Domain ->
            z_convert:to_binary(Domain)
    end.

%% @doc Fetch the domain and port for websocket connections
-spec websockethost(#context{}) -> binary().
websockethost(Context) ->
    case m_site:get(websockethost, Context) of
        Empty when Empty == undefined; Empty == []; Empty == <<>> ->
            hostname_port(Context);
        Domain ->
            Domain
    end.

%% @doc Return true iff this site has a separately configured websockethost
-spec has_websockethost(#context{}) -> boolean().
has_websockethost(Context) ->
    not z_utils:is_empty(m_site:get(websockethost, Context)).


%% ------------------------------------------------------------------------------------
%% Local helper functions
%% ------------------------------------------------------------------------------------

%% @doc Return the keys in the body of the request, only if the request is application/x-www-form-urlencoded
-spec parse_post_body(#context{}) -> {list({binary(),binary()}), #context{}}.
parse_post_body(Context) ->
    case cowmachine_req:get_req_header(<<"content-type">>, Context) of
        <<"application/x-www-form-urlencoded", _/binary>> ->
            case cowmachine_req:req_body(Context) of
                {undefined, Context1} ->
                    {[], Context1};
                {Body, Context1} ->
                    {cowmachine_util:parse_qs(Body), Context1}
            end;
        <<"multipart/form-data", _/binary>> ->
            {Form, ContextRcv} = z_parse_multipart:recv_parse(Context),
            FileArgs = [ {Name, #upload{filename=Filename, tmpfile=TmpFile}} || {Name, Filename, TmpFile} <- Form#multipart_form.files ],
            {Form#multipart_form.args ++ FileArgs, ContextRcv};
        _Other ->
            {[], Context}
    end.


%% @doc Some user agents have too aggressive client side caching.
%% These headers prevent the caching of content on the user agent iff
%% the content generated has a session. You can prevent addition of
%% these headers by not calling z_context:ensure_session/1, or
%% z_context:ensure_all/1.
-spec set_nocache_headers(#context{}) -> #context{}.
set_nocache_headers(Context = #context{req=Req}) when is_map(Req) ->
    C1 = cowmachine_req:set_resp_header(<<"cache-control">>, <<"no-store, no-cache, must-revalidate, post-check=0, pre-check=0">>, Context),
    C2 = cowmachine_req:set_resp_header(<<"expires">>, <<"Wed, 10 Dec 2008 14:30:00 GMT">>, C1),
    % This let IE accept our cookies, basically we tell IE that our cookies do not contain any private data.
    cowmachine_req:set_resp_header(<<"p3p">>, <<"CP=\"NOI ADM DEV PSAi COM NAV OUR OTRo STP IND DEM\"">>, C2).

%% @doc Set the noindex header if the config is set, or the webmachine resource opt is set.
-spec set_noindex_header(#context{}) -> #context{}.
set_noindex_header(Context) ->
    set_noindex_header(false, Context).

%% @doc Set the noindex header if the config is set, the webmachine resource opt is set or Force is set.
-spec set_noindex_header(Force::term(), #context{}) -> #context{}.
set_noindex_header(Force, Context) ->
    case z_convert:to_bool(m_config:get_value(seo, noindex, Context))
         orelse get(seo_noindex, Context, false)
         orelse z_convert:to_bool(Force)
    of
       true -> set_resp_header(<<"x-robots-tag">>, <<"noindex">>, Context);
       _ -> Context
    end.

%% @doc Set a cookie value with default options.
-spec set_cookie(binary(), binary(), #context{}) -> #context{}.
set_cookie(Key, Value, Context) ->
    set_cookie(Key, Value, [], Context).

%% @doc Set a cookie value with cookie options.
-spec set_cookie(binary(), binary(), list(), #context{}) -> #context{}.
set_cookie(Key, Value, Options, Context) ->
    case controller_websocket:is_websocket_request(Context) of
        true ->
            %% Store the cookie in the session and trigger an ajax cookie fetch.
            z_session:add_cookie(Key, Value, Options, Context),
            add_script_page(<<"z_fetch_cookies();">>, Context),
            Context;
        false ->
            % Add domain to cookie if not set
            ValueBin = z_convert:to_binary(Value),
            Options1 = case proplists:lookup(domain, Options) of
                           {domain, _} -> Options;
                           none -> [{domain, z_context:cookie_domain(Context)}|Options]
                       end,
            Options2 = z_notifier:foldl(#cookie_options{name=Key, value=ValueBin}, Options1, Context),
            cowmachine_req:set_cookie(Key, ValueBin, Options2, Context)
    end.


%% @doc Read a cookie value from the current request.
<<<<<<< HEAD
-spec get_cookie(binary(), #context{}) -> binary() | undefined.
get_cookie(Key, #context{req=Req} = Context) when is_map(Req) ->
    cowmachine_req:get_cookie_value(Key, Context).

%% @doc Read all cookie values with a certain key from the current request.
-spec get_cookies(binary(), #context{}) -> [ binary() ].
get_cookies(Key, #context{req=Req} = Context) when is_map(Req), is_binary(Key) ->
    proplists:get_all_values(Key, cowmachine_req:req_cookie(Context)).
=======
get_cookie(Key, #context{wm_reqdata=RD}) ->
    wrq:get_cookie_value(Key, RD).

get_cookies(Key, #context{wm_reqdata=RD}) ->
    case wrq:req_cookie(RD) of
        undefined -> [];
        Cookies -> proplists:get_all_values(Key, Cookies)
    end.
>>>>>>> 8c887145
<|MERGE_RESOLUTION|>--- conflicted
+++ resolved
@@ -718,7 +718,7 @@
 -spec get_q_all(string()|atom()|binary(), #context{}) -> list().
 get_q_all(Key, Context) when is_list(Key) ->
     Values = get_q_all(Key, Context),
-    [ 
+    [
         case is_binary(V) of
             true -> binary_to_list(V);
             false -> V
@@ -771,7 +771,7 @@
     case get_q_validated(list_to_binary(Key), Context) of
         V when is_binary(V) -> binary_to_list(V);
         V -> V
-    end; 
+    end;
 get_q_validated(Key, Context) ->
     case proplists:lookup('q_validated', Context#context.props) of
         {'q_validated', Qs} ->
@@ -1182,7 +1182,6 @@
 
 
 %% @doc Read a cookie value from the current request.
-<<<<<<< HEAD
 -spec get_cookie(binary(), #context{}) -> binary() | undefined.
 get_cookie(Key, #context{req=Req} = Context) when is_map(Req) ->
     cowmachine_req:get_cookie_value(Key, Context).
@@ -1190,14 +1189,4 @@
 %% @doc Read all cookie values with a certain key from the current request.
 -spec get_cookies(binary(), #context{}) -> [ binary() ].
 get_cookies(Key, #context{req=Req} = Context) when is_map(Req), is_binary(Key) ->
-    proplists:get_all_values(Key, cowmachine_req:req_cookie(Context)).
-=======
-get_cookie(Key, #context{wm_reqdata=RD}) ->
-    wrq:get_cookie_value(Key, RD).
-
-get_cookies(Key, #context{wm_reqdata=RD}) ->
-    case wrq:req_cookie(RD) of
-        undefined -> [];
-        Cookies -> proplists:get_all_values(Key, Cookies)
-    end.
->>>>>>> 8c887145
+    proplists:get_all_values(Key, cowmachine_req:req_cookie(Context)).