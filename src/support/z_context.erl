--- conflicted
+++ resolved
@@ -439,11 +439,7 @@
 %% @spec pickle(Context) -> tuple()
 pickle(Context) ->
     {pickled_context,
-<<<<<<< HEAD
-        Context#context.host,
-=======
-        Context#context.site, 
->>>>>>> ddca1b86
+        Context#context.site,
         Context#context.user_id,
         Context#context.language,
         Context#context.tz,
