%% @author Marc Worrell <marc@worrell.nl>
%% @copyright 2009-2016 Marc Worrell
%% @doc Template handling, compiles and renders django compatible templates using the template_compiler

%% Copyright 2009-2016 Marc Worrell
%%
%% Licensed under the Apache License, Version 2.0 (the "License");
%% you may not use this file except in compliance with the License.
%% You may obtain a copy of the License at
%% 
%%     http://www.apache.org/licenses/LICENSE-2.0
%% 
%% Unless required by applicable law or agreed to in writing, software
%% distributed under the License is distributed on an "AS IS" BASIS,
%% WITHOUT WARRANTIES OR CONDITIONS OF ANY KIND, either express or implied.
%% See the License for the specific language governing permissions and
%% limitations under the License.

-module(z_template).
-author("Marc Worrell <marc@worrell.nl>").

-compile([{parse_transform, lager_transform}]).

-export([start_link/1]).

-include_lib("template_compiler/include/template_compiler.hrl").
-include_lib("zotonic.hrl").

%% External exports
-export([
    reset/1,
    module_reindexed/2,
    render/2,
    render/3,
    render_to_iolist/3,

    render_block/3,
    render_block/4,
    render_block_to_iolist/4,

    is_template_module/1
]).


start_link(SiteProps) ->
    {site, Site} = proplists:lookup(site, SiteProps),
    z_notifier:observe(module_reindexed, {?MODULE, module_reindexed}, z_context:new(Site)),
    ignore.


%% @doc Force a reset of all templates, used after a module has been activated or deactivated.
-spec reset(atom()|#context{}) -> ok.
reset(Site) when is_atom(Site) ->
    z_filewatcher_mtime:flush_site(Site),
    template_compiler:flush_context_name(Site);
reset(Context) ->
    reset(z_context:site(Context)).

%% @doc Observer, triggered when there are new module files indexed
-spec module_reindexed(module_reindexed, #context{}) -> ok.
module_reindexed(module_reindexed, Context) ->
    reset(z_context:site(Context)).

-spec render(#render{}, #context{}) -> template_compiler:render_result().
render(#render{template=Template, vars=Vars}, Context) ->
    render_block(undefined, Template, Vars, Context).

-spec render(template_compiler:template()|#module_index{}, list()|map(), #context{}) -> template_compiler:render_result().
render(Template, Vars, Context) ->
    render_block(undefined, Template, Vars, Context).

-spec render_block(atom(), #render{}, #context{}) -> template_compiler:render_result().
render_block(Block, #render{template=Template, vars=Vars}, Context) ->
    render_block(Block, Template, Vars, Context).

-spec render_block(atom(), template_compiler:template()|#module_index{}, list()|map(), #context{}) -> template_compiler:render_result().
render_block(OptBlock, Template, Vars, Context) when is_list(Vars) ->
    render_block(OptBlock, Template, props_to_map(Vars, #{}), Context);
render_block(OptBlock, #module_index{filepath=Filename, key=Key}, Vars, Context) ->
    Template = #template_file{
        filename=Filename, 
        template=Key#module_index_key.name
    },
    render_block(OptBlock, Template, Vars, Context);
render_block(OptBlock, Template, Vars, Context) when is_map(Vars) ->
    OldCaching = z_depcache:in_process(true),
    Vars1 = ensure_zotonic_vars(Vars, Context),
<<<<<<< HEAD
    Opts =  [
        {runtime, z_template_compiler_runtime},
        {context_vars, [
            <<"sudo">>,
            <<"anondo">>,
            <<"z_language">>
        ]}
    ],
    Result = case OptBlock of
                undefined ->
                    template_compiler:render(Template, Vars1, Opts, Context);
                Block when is_atom(Block) ->
                    template_compiler:render_block(Block, Template, Vars1, Opts, Context)
             end, 
=======
    Result = template_compiler:render(
                    Template,
                    Vars1,
                    [
                        {runtime, z_template_compiler_runtime},
                        {context_name, z_context:site(Context)},
                        {context_vars, [
                            <<"sudo">>,
                            <<"anondo">>,
                            <<"z_language">>
                        ]}
                    ],
                    Context),
>>>>>>> 6701c276
    z_depcache:in_process(OldCaching),
    case Result of
        {ok, Output} ->
            Output;
        {error, {{ErrFile,Line,Col}, _YeccModule, Error}} ->
            try 
                Error1 = iolist_to_binary(Error),
                lager:error("[~p] Error rendering template: ~s:~p (~s)~n",
                           [z_context:site(Context), ErrFile, Line, Col, Error1])
            catch 
                _:_ ->
                    lager:error("[~p] Error rendering template: ~s:~p (~p)~n",
                               [z_context:site(Context), ErrFile, Line, Col, Error])
            end,
            <<>>;
        {error, Reason} when is_list(Reason); is_binary(Reason) ->
            try 
                Reason1 = iolist_to_binary(Reason),
                lager:error("[~p] Error rendering template: ~s (~s)~n",
                           [z_context:site(Context), Template, Reason1])
            catch 
                _:_ ->
                    lager:error("[~p] Error rendering template: ~s (~p)~n",
                               [z_context:site(Context), Template, Reason])
            end,
            <<>>;
        {error, _} = Error ->
            lager:info("[~p] template render of ~p returns ~p",
                       [z_context:site(Context), Template, Error]),
            <<>>
    end.

ensure_zotonic_vars(Vars, Context) ->
    case maps:get(z_language, Vars, undefined) of
        undefined -> Vars#{z_language => z_context:language(Context)};
        _ -> Vars
    end.

props_to_map([], Map) -> 
    Map;
props_to_map([{K,V}|Rest], Map) ->
    props_to_map(Rest, Map#{K => V});
props_to_map([K|Rest], Map) ->
    props_to_map(Rest, Map#{K => true}).


%% @doc Render a template to an iolist().  This removes all scomp state etc from the rendered html and appends the
%% information in the scomp states to the context for later rendering.
-spec render_to_iolist(template_compiler:template(), list()|map(), #context{}) -> {iolist(), #context{}}.
render_to_iolist(File, Vars, Context) ->
    Html = render(File, Vars, Context),
    z_render:render_to_iolist(Html, Context).

%% @doc Render a block template to an iolist().
-spec render_block_to_iolist(atom(), template_compiler:template(), list()|map(), #context{}) -> {iolist(), #context{}}.
render_block_to_iolist(Block, File, Vars, Context) ->
    Html = render_block(Block, File, Vars, Context),
    z_render:render_to_iolist(Html, Context).

%% @doc Check if the modulename looks like a module generated by the template compiler.
-spec is_template_module(binary()|string()|atom()) -> boolean().
is_template_module(Module) ->
    template_compiler:is_template_module(Module).
<|MERGE_RESOLUTION|>--- conflicted
+++ resolved
@@ -85,9 +85,9 @@
 render_block(OptBlock, Template, Vars, Context) when is_map(Vars) ->
     OldCaching = z_depcache:in_process(true),
     Vars1 = ensure_zotonic_vars(Vars, Context),
-<<<<<<< HEAD
     Opts =  [
         {runtime, z_template_compiler_runtime},
+        {context_name, z_context:site(Context)},
         {context_vars, [
             <<"sudo">>,
             <<"anondo">>,
@@ -100,21 +100,6 @@
                 Block when is_atom(Block) ->
                     template_compiler:render_block(Block, Template, Vars1, Opts, Context)
              end, 
-=======
-    Result = template_compiler:render(
-                    Template,
-                    Vars1,
-                    [
-                        {runtime, z_template_compiler_runtime},
-                        {context_name, z_context:site(Context)},
-                        {context_vars, [
-                            <<"sudo">>,
-                            <<"anondo">>,
-                            <<"z_language">>
-                        ]}
-                    ],
-                    Context),
->>>>>>> 6701c276
     z_depcache:in_process(OldCaching),
     case Result of
         {ok, Output} ->
