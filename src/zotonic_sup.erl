%% @author Marc Worrell <marc@worrell.nl>
%% @copyright 2009 Marc Worrell
%% @doc Supervisor for the zotonic application.

%% Copyright 2009 Marc Worrell
%%
%% Licensed under the Apache License, Version 2.0 (the "License");
%% you may not use this file except in compliance with the License.
%% You may obtain a copy of the License at
%% 
%%     http://www.apache.org/licenses/LICENSE-2.0
%% 
%% Unless required by applicable law or agreed to in writing, software
%% distributed under the License is distributed on an "AS IS" BASIS,
%% WITHOUT WARRANTIES OR CONDITIONS OF ANY KIND, either express or implied.
%% See the License for the specific language governing permissions and
%% limitations under the License.

-module(zotonic_sup).
-author('Marc Worrell <marc@worrell.nl>').

-behaviour(supervisor).

%% External exports
-export([start_link/0, upgrade/0]).

%% supervisor callbacks
-export([init/1]).

-include_lib("zotonic.hrl").

%% @spec start_link() -> ServerRet
%% @doc API for starting the supervisor.
start_link() ->
    supervisor:start_link({local, ?MODULE}, ?MODULE, []).

%% @spec upgrade() -> ok
%% @doc Add processes if necessary.
upgrade() ->
    {ok, {_, Specs}} = init([]),

    Old = sets:from_list([Name || {Name, _, _, _} <- supervisor:which_children(?MODULE)]),
    New = sets:from_list([Name || {Name, _, _, _, _, _} <- Specs]),
    Kill = sets:subtract(Old, New),

    sets:fold(fun (Id, ok) ->
                      supervisor:terminate_child(?MODULE, Id),
                      supervisor:delete_child(?MODULE, Id),
                      ok
              end, ok, Kill),

    [supervisor:start_child(?MODULE, Spec) || Spec <- Specs],
    ok.

%% @spec init([]) -> SupervisorTree
%% @doc supervisor callback.
init([]) ->
    {A1,A2,A3} = erlang:now(),
    random:seed(A1, A2, A3),

    % Make sure that some stats counters are present
    statz:new({zotonic, db, requests}),
    statz:new({zotonic, db, duration}),

    statz:new({zotonic, webzmachine, requests}),
    statz:new({zotonic, webzmachine, duration}),
    statz:new({zotonic, webzmachine, out}),
    statz:new({zotonic, webzmachine, in}),

    % Random id generation
    Ids     = {z_ids,
               {z_ids, start_link, []}, 
               permanent, 5000, worker, dynamic},
    
    % File based configuration, manages the file priv/config
    Config  = {z_config,
               {z_config, start_link, []},
               permanent, 5000, worker, dynamic},

    % Image resizer, prevents to many images to be resized at once, bogging the processor.
    PreviewServer = {z_media_preview_server,
                     {z_media_preview_server, start_link, []}, 
                     permanent, 5000, worker, dynamic},

    % Sites disapatcher, matches hosts and paths to sites and resources.
    Dispatcher = {z_sites_dispatcher,
                  {z_sites_dispatcher, start_link, []},
                  permanent, 5000, worker, dynamic},
              
    % SMTP gen_servers: one for encoding and sending mails, the other for bounces
    SmtpServer = {z_email_server,
                  {z_email_server, start_link, []},
                  permanent, 5000, worker, dynamic},

    % Smtp listen to IP address, Domain and Port
    SmtpListenDomain = case os:getenv("ZOTONIC_SMTP_LISTEN_DOMAIN") of
                false -> z_config:get_dirty(smtp_listen_domain);
                SmtpListenDomain_ -> SmtpListenDomain_
            end,
    SmtpListenIp = case os:getenv("ZOTONIC_SMTP_LISTEN_IP") of
                false -> z_config:get_dirty(smtp_listen_ip);
                SmtpListenAny when SmtpListenAny == []; SmtpListenAny == "*"; SmtpListenAny == "any" -> any;
                SmtpListenIp_-> SmtpListenIp_
            end,   
    SmtpListenPort = case os:getenv("ZOTONIC_SMTP_LISTEN_PORT") of
                     false -> z_config:get_dirty(smtp_listen_port);
                     SmtpListenPort_ -> list_to_integer(SmtpListenPort_)
                 end,
    z_config:set_dirty(smtp_listen_domain, SmtpListenDomain),
    z_config:set_dirty(smtp_listen_ip, SmtpListenIp),
    z_config:set_dirty(smtp_listen_port, SmtpListenPort),

    SmtpBounceServer = {z_email_receive_server,
                        {z_email_receive_server, start_link, []},
                        permanent, 5000, worker, dynamic},

    % Sites supervisor, starts all enabled sites
    SitesSup = {z_sites_manager,
                {z_sites_manager, start_link, []},
                permanent, 5000, worker, dynamic},
                
    Processes = [
        Ids, Config, PreviewServer,
        SmtpServer, SmtpBounceServer, 
        SitesSup, Dispatcher | get_extensions()
                ],

    % Listen to IP address and Port
    WebIp = case os:getenv("ZOTONIC_IP") of
                false -> z_config:get_dirty(listen_ip);
                Any when Any == []; Any == "*"; Any == "any" -> any;
                ConfIP -> ConfIP 
            end,   
    WebPort = case os:getenv("ZOTONIC_PORT") of
                  false -> z_config:get_dirty(listen_port); 
                  Anyport -> list_to_integer(Anyport) 
              end,
    WebPortSSL = case os:getenv("ZOTONIC_PORT_SSL") of
                     false -> z_config:get_dirty(listen_port_ssl); 
                     Anyport_ -> list_to_integer(Anyport_)
                 end,      
    z_config:set_dirty(listen_ip, WebIp),
    z_config:set_dirty(listen_port, WebPort),
    z_config:set_dirty(listen_port_ssl, WebPortSSL),    

    WebConfig = [ 
        {dispatcher, z_sites_dispatcher},
        {dispatch_list, []},
        {backlog, z_config:get_dirty(inet_backlog)}
                ],
    
    NonSSLOpts = [{port, WebPort}],
    SSLCertOpts = [{certfile, z_config:get_dirty(ssl_certfile)}, 
                   {keyfile, z_config:get_dirty(ssl_keyfile)}],
    SSLCertOpts2 = case z_config:get_dirty(ssl_cacertfile) of
                       undefined -> SSLCertOpts;
                       CACertFile -> [{cacertfile, CACertFile} | SSLCertOpts]
                   end,
    SSLOpts = [
        {port, WebPortSSL},
        {ssl, true},  
        {ssl_opts, SSLCertOpts2}
              ],

    IPv4Opts = [{ip, WebIp}], % Listen to the ip address and port for all sites.
    IPv6Opts = [{ip, any6}],

    % Webmachine/Mochiweb processes
    [IPv4Proc, IPv4SSLProc, IPv6Proc, IPv6SSLProc] =
        [[{Name,
           {webmachine_mochiweb, start,
            [Name, Opts]},                                 
           permanent, 5000, worker, dynamic}]
         || {Name, Opts} 
         <- [{webmachine_mochiweb, IPv4Opts ++ NonSSLOpts ++ WebConfig},
             {webmachine_mochiweb_ssl, IPv4Opts ++ SSLOpts ++ WebConfig},
             {webmachine_mochiweb_v6, IPv6Opts ++ NonSSLOpts ++ WebConfig},
             {webmachine_mochiweb_v6_ssl, IPv6Opts ++ SSLOpts ++ WebConfig}]],

    %% When binding to all IP addresses ('any'), bind separately for ipv6 addresses
    EnableIPv6 = case WebIp of
                     any -> ipv6_supported();
                     _ -> false
                 end,
    EnableSSL = z_config:get_dirty(ssl),
   
    Processes1 = 
        case {EnableIPv6, EnableSSL} of
            {true, true} ->
                Processes ++ IPv4Proc ++ IPv4SSLProc ++ IPv6Proc ++ IPv6SSLProc;
            {true, false} ->
                Processes ++ IPv4Proc ++ IPv6Proc;
            {false, true} ->
                Processes ++ IPv4Proc ++ IPv4SSLProc;
            {false, false} ->
                Processes ++ IPv4Proc
        end,

    init_webmachine(),

    {ok, {{one_for_one, 1000, 10}, Processes1}}.

%% @doc Sets the application parameters for webmachine and starts the logger processes.
%%      NOTE: This part has been removed from webmachine_mochiweb:start/2 to avoid
%%      messing with application parameters when starting up a new wm-mochiweb process.
init_webmachine() -> 
    ErrorHandler0 = z_config:get_dirty(webmachine_error_handler),        
    ErrorHandler = 
        case ErrorHandler0 of 
            undefined ->
                webmachine_error_handler;
            EH -> EH
        end,
    application:set_env(webzmachine, server_header, webmachine_request:server_header() ++ " Zotonic/" ++ ?ZOTONIC_VERSION ++ "; " ++ short_node()),
    application:set_env(webzmachine, error_handler, ErrorHandler),        
        
    LogDir = z_config:get_dirty(log_dir),
    
    application:set_env(webzmachine, webmachine_logger_module, webmachine_logger),
    webmachine_sup:start_logger(LogDir),
    
    case z_config:get_dirty(enable_perf_logger) of
        true ->
            application:set_env(webzmachine, enable_perf_logger, true),
            webmachine_sup:start_perf_logger(LogDir);
        _ ->
            ignore
    end.

%% @todo Exclude platforms that do not support raw ipv6 socket options
ipv6_supported() ->
    case (catch inet:getaddr("localhost", inet6)) of
        {ok, _Addr} -> true;
        {error, _} -> false
    end.


%% @doc Scan priv/extensions for ext_ folders and add those as childs to the supervisor.
get_extensions() ->
    Files = filelib:wildcard(filename:join([z_utils:lib_dir(priv), "extensions", "ext_*"])),
    [
     begin
         Module = list_to_atom(filename:basename(F)),
         {Module,
          {Module, start_link, []},
          permanent, 5000, worker, dynamic}
     end
<<<<<<< HEAD
     || F <- Files].

%% @doc Returns the short node name as list. This will be put in the
%% server header. We use a short node name as not to give away our
%% hostname.
short_node() ->
    [Name, Host] = string:tokens(atom_to_list(node()), "@"),
    Name ++ "@" ++ hd(string:tokens(Host, ".")).
=======
     || F <- Files].
>>>>>>> 698a43ac
<|MERGE_RESOLUTION|>--- conflicted
+++ resolved
@@ -245,15 +245,12 @@
           {Module, start_link, []},
           permanent, 5000, worker, dynamic}
      end
-<<<<<<< HEAD
      || F <- Files].
+
 
 %% @doc Returns the short node name as list. This will be put in the
 %% server header. We use a short node name as not to give away our
 %% hostname.
 short_node() ->
     [Name, Host] = string:tokens(atom_to_list(node()), "@"),
-    Name ++ "@" ++ hd(string:tokens(Host, ".")).
-=======
-     || F <- Files].
->>>>>>> 698a43ac
+    Name ++ "@" ++ hd(string:tokens(Host, ".")).