%% -*- mode: erlang -*-

{require_min_otp_vsn, "R16"}.

{erl_opts, [
  {parse_transform, lager_transform},
  {platform_define, "^[0-9]+", namespaced_dicts}
 ]
}.

{deps,
 [
  {lager, ".*", {git, "git://github.com/basho/lager.git", {tag, "2.0.3"}}},
  {rebar_lock_deps_plugin, ".*", {git, "git://github.com/seth/rebar_lock_deps_plugin.git", {branch, "master"}}},
  {depcache, ".*", {git, "git://github.com/zotonic/depcache.git", {branch, "master"}}},
  {bert, ".*", {git, "git://github.com/zotonic/bert.erl.git", {branch, "master"}}},
  {dh_date, ".*", {git, "git://github.com/zotonic/dh_date.git", {branch, "master"}}},
  {eiconv, ".*", {git, "git://github.com/zotonic/eiconv.git", {branch, "master"}}},
  {gen_smtp, ".*", {git, "git://github.com/zotonic/gen_smtp.git", {branch, "master"}}},
  {mimetypes, ".*", {git, "git://github.com/zotonic/mimetypes.git", {branch, "master"}}},
  {mochiweb, ".*", {git, "git://github.com/zotonic/mochiweb.git", {branch, "master"}}},
  {ua_classifier, ".*", {git, "git://github.com/zotonic/ua_classifier.git", {branch, "master"}}},
  {dispatch_compiler, ".*", {git, "git://github.com/zotonic/dispatch_compiler.git", {branch, "master"}}},
  {webzmachine, ".*", {git, "git://github.com/zotonic/webzmachine.git", {branch, "master"}}},
  {z_stdlib, ".*", {git, "git://github.com/zotonic/z_stdlib.git", {branch, "master"}}},
  {parse_trans, ".*", {git, "git://github.com/uwiger/parse_trans.git", {branch, "master"}}},
  {exometer, ".*", {git, "git://github.com/Feuerlabs/exometer.git", {branch, "master"}}},
  {sendfile, ".*", {git, "git://github.com/tuncer/sendfile.git", {branch, "master"}}},
  {filezcache, ".*", {git, "git://github.com/mworrell/filezcache.git", {branch, "master"}}},
  {s3filez, ".*", {git, "git://github.com/mworrell/s3filez.git", {branch, "master"}}},
  {proper, ".*", {git, "git://github.com/manopapad/proper.git", {branch, "master"}}},
  {diffy, ".*", {git, "https://github.com/mmzeeman/diffy.git", {branch, "master"}}},
  {goldrush, ".*", {git, "git://github.com/DeadZen/goldrush.git", {tag, "0.1.6"}}},
  {jobs, ".*", {git, "git://github.com/esl/jobs.git", {branch, "master"}}},
  {gproc, ".*", {git, "git://github.com/uwiger/gproc.git", {branch, "master"}}},
  {emqtt, ".*", {git, "git://github.com/zotonic/emqtt.git", {branch, "zotonic"}}},
<<<<<<< HEAD
  {poolboy,   ".*",   {git, "git://github.com/devinus/poolboy.git", {tag, "1.5.1"}}},
  {epgsql,   ".*",   {git, "git://github.com/epgsql/epgsql.git", {tag, "2.0.0"}}},
=======
  {poolboy,   ".*",   {git, "git://github.com/devinus/poolboy.git", "9c4b4580b0363cce91693ec6a7f1f03005955023"}},
  {epgsql,   ".*",   {git, "git://github.com/epgsql/epgsql.git", {tag, "3.0.0"}}},
>>>>>>> 60b357fb
  {qdate, ".*", {git, "git://github.com/mworrell/qdate.git", {branch, "zotonic"}}},
  {erlware_commons,  ".*", {git, "git://github.com/erlware/erlware_commons.git", "83adceaa1abc1af5358a61601b17d10c43e6d7a1"}},
  {erlang_localtime, ".*", {git, "git://github.com/choptastic/erlang_localtime.git", {branch, master}}},
  {recon, ".*", {git, "git://github.com/ferd/recon.git", {branch, "2.x"}}},
  {twerl, ".*", {git, "https://github.com/mworrell/twerl.git", {branch, "refactoring"}}}
 ]
}.

{plugin_dir, "deps/rebar_lock_deps_plugin/src"}.
{plugins, [rebar_lock_deps_plugin]}.<|MERGE_RESOLUTION|>--- conflicted
+++ resolved
@@ -34,13 +34,8 @@
   {jobs, ".*", {git, "git://github.com/esl/jobs.git", {branch, "master"}}},
   {gproc, ".*", {git, "git://github.com/uwiger/gproc.git", {branch, "master"}}},
   {emqtt, ".*", {git, "git://github.com/zotonic/emqtt.git", {branch, "zotonic"}}},
-<<<<<<< HEAD
   {poolboy,   ".*",   {git, "git://github.com/devinus/poolboy.git", {tag, "1.5.1"}}},
-  {epgsql,   ".*",   {git, "git://github.com/epgsql/epgsql.git", {tag, "2.0.0"}}},
-=======
-  {poolboy,   ".*",   {git, "git://github.com/devinus/poolboy.git", "9c4b4580b0363cce91693ec6a7f1f03005955023"}},
   {epgsql,   ".*",   {git, "git://github.com/epgsql/epgsql.git", {tag, "3.0.0"}}},
->>>>>>> 60b357fb
   {qdate, ".*", {git, "git://github.com/mworrell/qdate.git", {branch, "zotonic"}}},
   {erlware_commons,  ".*", {git, "git://github.com/erlware/erlware_commons.git", "83adceaa1abc1af5358a61601b17d10c43e6d7a1"}},
   {erlang_localtime, ".*", {git, "git://github.com/choptastic/erlang_localtime.git", {branch, master}}},
