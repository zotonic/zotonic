--- conflicted
+++ resolved
@@ -1,89 +1,11 @@
-<<<<<<< HEAD
-%% -*- mode: erlang -*-
-
-{require_min_otp_vsn, "19"}.
-
-=======
->>>>>>> ff6a63f2
 {erl_opts, [
     {parse_transform, lager_transform}
 ]}.
 
-<<<<<<< HEAD
-{deps,
- [
-  {lager, "3.2.1"},
-  % {depcache, "1.2.2"},
-  {bert, "0.1.0"},
-  {poolboy, "1.5.1"},
-  {epgsql, "3.1.1"},
-  {erlware_commons, "1.0.0"},
-  {erlang_localtime, "1.0.0"},
-  {gproc, "0.5.0"},
-  % {parse_trans, "2.9.0"},
-  {proper, "1.2.0"},
-  {recon, "2.3.1"},
-  {meck, "0.8.4"},
-  {edown, "0.7.0"},
-  {shotgun, "0.3.0"},
-  {bcrypt, "1.0.0"},
-
-  {depcache, ".*", {git, "https://github.com/zotonic/depcache.git", {branch, "master"}}},
-
-  {parse_trans, ".*", {git, "https://github.com/uwiger/parse_trans.git", {tag, "3.0"}}},
-  % {edown, ".*", {git, "https://github.com/uwiger/edown.git", {tag, "0.8"}}},
-
-  {dh_date, ".*", {git, "https://github.com/zotonic/dh_date.git", {branch, "master"}}},
-  {eiconv, ".*", {git, "https://github.com/zotonic/eiconv.git", {branch, "master"}}},
-  {gen_smtp, ".*", {git, "https://github.com/Vagabond/gen_smtp.git", {tag, "0.12.0"}}},
-  {mimetypes, ".*", {git, "https://github.com/zotonic/mimetypes.git", {branch, "master"}}},
-  {mochiweb, ".*", {git, "https://github.com/zotonic/mochiweb.git", {branch, "master"}}},
-  {dispatch_compiler, ".*", {git, "https://github.com/zotonic/dispatch_compiler.git", {branch, "master"}}},
-  {template_compiler, ".*", {git, "https://github.com/zotonic/template_compiler.git", {branch, "master"}}},
-  {z_stdlib, ".*", {git, "https://github.com/zotonic/z_stdlib.git", {branch, "master"}}},
-  {exometer, ".*", {git, "https://github.com/Feuerlabs/exometer.git", {branch, "master"}}},
-  {filezcache, ".*", {git, "https://github.com/mworrell/filezcache.git", {branch, "master"}}},
-  {s3filez, ".*", {git, "https://github.com/mworrell/s3filez.git", {branch, "master"}}},
-  {diffy, ".*", {git, "https://github.com/mmzeeman/diffy.git", {branch, "master"}}},
-  {jobs, ".*", {git, "https://github.com/uwiger/jobs.git", {branch, "master"}}},
-  {emqtt, ".*", {git, "https://github.com/zotonic/emqtt.git", {branch, "zotonic"}}},
-  {qdate, ".*", {git, "https://github.com/choptastic/qdate.git", {branch, "master"}}},
-  {exif, ".*", {git, "https://github.com/nlfiedler/erlang-exif.git", {branch, "master"}}},
-  {twerl, ".*", {git, "https://github.com/mworrell/twerl.git", {branch, "refactoring"}}},
-  {syslog, ".*", {git, "https://github.com/Vagabond/erlang-syslog.git", {branch, "master"}}},
-  {cowmachine, ".*", {git, "https://github.com/zotonic/cowmachine.git", {branch, "master"}}},
-  {ranch, ".*", {git, "https://github.com/ninenines/ranch.git", {branch, "master"}}},
-  {erlpass, ".*", {git, "https://github.com/ferd/erlpass.git", {branch, "master"}}},
-  {sidejob, ".*", {git, "https://github.com/mworrell/sidejob.git", {branch, "develop"}}},
-  {letsencrypt, ".*", {git, "https://github.com/zotonic/letsencrypt-erlang.git", {branch, "multi-server"}}},
-  {oauth, ".*", {git, "https://github.com/tim/erlang-oauth.git", {tag, "v1.6.0"}}},
-
-  % Lock jiffy at the rebar3 support commit (till there is a release)
-  {jiffy, ".*", {git, "https://github.com/davisp/jiffy.git", {ref, "a7db72493d2288533afbb417d5c2e6f11db84639"}}}
- ]
-}.
-
-{plugins, [pc]}.
-
-{overrides,
- [{override, syslog, [
-     {plugins, [pc]},
-     {artifacts, ["priv/syslog_drv.so"]},
-     {provider_hooks, [
-         {post,
-             [
-             {compile, {pc, compile}},
-             {clean, {pc, clean}}
-             ]
-          }]
-      }
-  ]}
-=======
 {xref_checks, [
     undefined_function_calls,
     locals_not_used,
     deprecated_function_calls
->>>>>>> ff6a63f2
 ]}.
 
 {extra_src_dirs, ["test"]}.