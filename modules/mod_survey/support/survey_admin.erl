%%% @doc Helper functions for editing surveys in the admin.

-module(survey_admin).

-export([
    event/2,
    admin_rscform/1
    ]).

-include_lib("zotonic.hrl").

event(#postback{message={insert_block, Args}}, Context) ->
    {id, QId} = proplists:lookup(id, Args),
    Id = m_rsc:rid(QId, Context),
    Block = z_context:get_q(<<"block">>, Context),
    Element = z_context:get_q(<<"element">>, Context),
    Vars = [
        {element_id, Element},
        {id, Id},
        {is_editable, z_acl:rsc_editable(Id, Context)},
        {edit_language, edit_language(Context)},
        {r_language, r_language(Context)},
        {blk, [{type, Block}]},
        is_new
    ],
    z_render:update(
        <<" #", Element/binary, " .block-options">>,
        #render{template="_admin_survey_edit_block.tpl", vars=Vars},
        Context).

edit_language(Context) ->
    case z_context:get_q(<<"edit_language">>, Context) of
        undefined ->
            z_context:language(Context);
        <<>> ->
            z_context:language(Context);
        Lang ->
            case z_language:to_language_atom(Lang) of
                {ok, Code} -> Code;
                {error, _} -> z_context:language(Context)
            end
    end.

r_language(Context) ->
    case z_context:get_q(<<"language">>, Context) of
        undefined ->
            [];
        Ls ->
<<<<<<< HEAD
            Ls1 = string:tokens(Ls, ","),
            [ list_to_atom(L) || L <- lists:filter(fun z_language:is_valid/1, Ls1) ]
=======
            Ls1 = binary:split(Ls, <<",">>, [global]),
            [ binary_to_atom(L, 'utf8') || L <- lists:filter(fun z_trans:is_language/1, Ls1) ]
>>>>>>> 2de63c07
    end.


%% @doc Preprocess a posted form before it is given to the rsc update routines.
%%      This fixes the page break and stop questions.
admin_rscform(Args) ->
    combine_conditions(Args, []).

combine_conditions([], Acc) ->
    lists:reverse(Acc);
combine_conditions([{<<"is_stop_page">>, []}], Acc) ->
    combine_conditions([], Acc);
combine_conditions([{<<"is_stop_page">>, []}, {<<"jump-condition-", _/binary>>, _} = JC|Bs], Acc) ->
    combine_conditions([JC|Bs], Acc);
combine_conditions([{<<"is_stop_page">>, []}|Bs], Acc) ->
    combine_conditions(Bs, break_block(<<>>,<<>>,<<>>,<<>>)++Acc);
combine_conditions([{"is_stop_page", _IsChecked}|Bs], Acc) ->
    combine_conditions(Bs, stop_block()++Acc);
combine_conditions([
            {<<"jump-condition-", _/binary>>, Cond1}, {<<"jump-target-", _/binary>>, Target1},
            {<<"jump-condition-", _/binary>>, Cond2}, {<<"jump-target-", _/binary>>, Target2}|Bs], Acc) ->
    combine_conditions(Bs, break_block(Cond1,Target1,Cond2,Target2)++Acc);
combine_conditions([
            {<<"jump-condition-", _/binary>>, Cond}, {<<"jump-target-", _/binary>>, Target}|Bs], Acc) ->
    combine_conditions(Bs, break_block(Cond,Target,<<>>,<<>>)++Acc);
combine_conditions([B|Bs], Acc) ->
    combine_conditions(Bs, [B|Acc]).

stop_block() ->
    Id = z_ids:id(),
    [
        {<<"block-", Id/binary, "-s-name">>, Id},
        {<<"block-", Id/binary, "-s-type">>, <<"survey_stop">>}
    ].

break_block(Cond1, Target1, Cond2, Target2) ->
    Id = z_ids:id(),
    [
        {<<"block-", Id/binary, "-s-name">>, Id},
        {<<"block-", Id/binary, "-s-type">>, <<"survey_page_break">>},
        {<<"block-", Id/binary, "-s-condition1">>, Cond1},
        {<<"block-", Id/binary, "-s-target1">>, Target1},
        {<<"block-", Id/binary, "-s-condition2">>, Cond2},
        {<<"block-", Id/binary, "-s-target2">>, Target2}
    ].<|MERGE_RESOLUTION|>--- conflicted
+++ resolved
@@ -46,13 +46,8 @@
         undefined ->
             [];
         Ls ->
-<<<<<<< HEAD
-            Ls1 = string:tokens(Ls, ","),
-            [ list_to_atom(L) || L <- lists:filter(fun z_language:is_valid/1, Ls1) ]
-=======
             Ls1 = binary:split(Ls, <<",">>, [global]),
-            [ binary_to_atom(L, 'utf8') || L <- lists:filter(fun z_trans:is_language/1, Ls1) ]
->>>>>>> 2de63c07
+            [ binary_to_atom(L, 'utf8') L <- lists:filter(fun z_language:is_valid/1, Ls1) ]
     end.
 
 
