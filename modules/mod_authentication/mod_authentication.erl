--- conflicted
+++ resolved
@@ -1,8 +1,8 @@
 %% @author Marc Worrell <marc@worrell.nl>
-%% @copyright 2010-2014 Marc Worrell
+%% @copyright 2010-2019 Marc Worrell
 %% @doc Authentication and identification of users.
 
-%% Copyright 2010-2014 Marc Worrell
+%% Copyright 2010-2019 Marc Worrell
 %%
 %% Licensed under the Apache License, Version 2.0 (the "License");
 %% you may not use this file except in compliance with the License.
@@ -28,6 +28,7 @@
 %% gen_server exports
 -export([
     init/1,
+    event/2,
     observe_logon_submit/2,
     observe_auth_autologon/2,
     observe_auth_validated/2,
@@ -46,8 +47,6 @@
         _ -> nop
     end,
     ok.
-
-<<<<<<< HEAD
 
 event(#postback{ message = {session_alert, Args} }, Context) ->
     {session_nr, SessionNr} = proplists:lookup(session_nr, Args),
@@ -101,8 +100,7 @@
     Args = z_context:get_q_all(Context),
     controller_logon:reset(Args, Context).
 
-=======
->>>>>>> 947fd2ff
+%% @doc Add admin menu for external services
 observe_admin_menu(admin_menu, Acc, Context) ->
     [
      #menu_item{id=admin_authentication_services,
