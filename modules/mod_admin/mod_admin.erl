%% @author Marc Worrell <marc@worrell.nl>
%% @copyright 2009-2012 Marc Worrell
%% Date: 2009-06-09
%% @doc Administrative interface.  Aka backend.

%% Copyright 2009-2012 Marc Worrell
%%
%% Licensed under the Apache License, Version 2.0 (the "License");
%% you may not use this file except in compliance with the License.
%% You may obtain a copy of the License at
%%
%%     http://www.apache.org/licenses/LICENSE-2.0
%%
%% Unless required by applicable law or agreed to in writing, software
%% distributed under the License is distributed on an "AS IS" BASIS,
%% WITHOUT WARRANTIES OR CONDITIONS OF ANY KIND, either express or implied.
%% See the License for the specific language governing permissions and
%% limitations under the License.

-module(mod_admin).
-author("Marc Worrell <marc@worrell.nl>").

-mod_title("Admin module").
-mod_description("Provides administrative interface for editing pages, media, users etc.").
-mod_depends([base, authentication, mod_search, mod_mqtt]).
-mod_provides([admin]).
-mod_schema(1).
-mod_prio(1000).

-export([
     observe_sanitize_element/3,
     observe_admin_menu/3,
     observe_admin_edit_blocks/3,
     observe_module_ready/2,
     event/2,

     do_link/5,

     manage_schema/2
]).

-include_lib("zotonic.hrl").
-include_lib("include/admin_menu.hrl").


%% @doc Fix tinymce images that are the result of copying
%% <img class="z-tinymce-media z-tinymce-media-align-block z-tinymce-media-size-small z-tinymce-media-crop- z-tinymce-media-link- "
%%      src="/admin/media/preview/41113"
%%      alt="" />
observe_sanitize_element(#sanitize_element{}, {<<"img">>, Attrs, _Enclosed} = Element, Context) ->
    case proplists:get_value(<<"src">>, Attrs) of
        <<"/admin/media/preview/", Number/binary>> ->
            NumberList = binary_to_list(Number),
            case m_rsc:rid(NumberList, Context) of
                undefined ->
                    {nop, []};
                ImgId ->
                    CommentText = [
                        <<" z-media ">>,
                        integer_to_list(ImgId),
                        32,
                        class_to_opts(proplists:get_value(<<"class">>, Attrs))
                    ],
                    {comment, iolist_to_binary(CommentText)}
            end;
        _OtherSrc ->
            Element
    end;
observe_sanitize_element(#sanitize_element{}, Element, _Context) ->
    Element.


class_to_opts(undefined) ->
    [];
class_to_opts(Class) ->
    case re:run(Class, "z-tinymce-media-([a-z]+)-([a-z]*)", [{capture, all_but_first, binary}, global]) of
        nomatch ->
            [];
        {match, Ms} ->
            [
                mochijson:encode({struct, [{A,V} || [A,V] <- Ms]}),
                32
            ]
    end.


observe_admin_menu(admin_menu, Acc, Context) ->
    [
     #menu_item{id=admin_dashboard,
                label=?__("Dashboard", Context),
                url={admin} },

     %% CONTENT %%
     #menu_item{id=admin_content,
                label=?__("Content", Context)},

     #menu_item{id=admin_overview,
                parent=admin_content,
                label=?__("Pages", Context),
                url={admin_overview_rsc}},
     #menu_item{id=admin_media,
                parent=admin_content,
                label=?__("Media", Context),
                url={admin_media}}
    ]
    ++ admin_menu_content_queries(Context) ++
    [

     %% STRUCTURE %%
     #menu_item{id=admin_structure,
                label=?__("Structure", Context)},


     %% MODULES %%
     #menu_item{id=admin_modules,
                label=?__("Modules", Context)},


     %% AUTH %%
     #menu_item{id=admin_auth,
                label=?__("Auth", Context)},

     %% SYSTEM %%
     #menu_item{id=admin_system,
                label=?__("System", Context)},

     #menu_item{id=admin_status,
                parent=admin_system,
                visiblecheck={acl, use, mod_admin_config},
                label=?__("Status", Context),
                url={admin_status}}

     |Acc].


admin_menu_content_queries(Context) ->
    #search_result{result=Result} = z_search:search({all_bytitle, [{cat,admin_content_query}]}, Context),
    AdminOverviewQueryId = m_rsc:rid(admin_overview_query, Context),
    Result1 = lists:filter(
                    fun({_Title,Id}) ->
                        Id =/= AdminOverviewQueryId
                    end,
                    Result),
    lists:map(fun({Title, Id}) ->
                #menu_item{
                    id={admin_query, Id},
                    parent=admin_content,
                    label=Title,
                    url={admin_overview_rsc, [{qquery, Id}]}
                }
              end,
              Result1).


observe_admin_edit_blocks(#admin_edit_blocks{}, Menu, Context) ->
    [
        {1, ?__("Standard", Context), [
            {header, ?__("Header", Context)},
            {text, ?__("Text", Context)},
            {page, ?__("Embed page", Context)}
        ]}
        | Menu
    ].


observe_module_ready(module_ready, Context) ->
    z_depcache:flush(admin_menu, Context).


event(#postback_notify{message="admin-insert-block"}, Context) ->
    Language = case z_context:get_q("language", Context) of
                    undefined ->
                        [];
                    Ls ->
                        Ls1 = string:tokens(Ls, ","),
                        [ list_to_atom(L) || L <- lists:filter(fun z_trans:is_language/1, Ls1) ]
               end,
    EditLanguage = case z_context:get_q("edit_language", Context) of
                    undefined ->
                        z_context:language(Context);
                    EL ->
                        case z_trans:is_language(EL) of
                            true -> list_to_atom(EL);
                            false -> z_context:language(Context)
                        end
                   end,
    Type = z_string:to_name(z_context:get_q("type", Context)),
    RscId = z_convert:to_integer(z_context:get_q("rsc_id", Context)),
    Render = #render{
                template="_admin_edit_block_li.tpl",
                vars=[
                    {id, RscId},
                    {r_language, Language},
                    {edit_language, EditLanguage},
                    is_new,
                    {is_editable, z_acl:rsc_editable(RscId, Context)},
                    {blk, [{type, Type}]},
                    {blocks, lists:sort(z_notifier:foldl(#admin_edit_blocks{id=RscId}, [], Context))}
                ]
            },
    case z_html:escape(z_context:get_q("after", Context)) of
        undefined -> z_render:insert_top("edit-blocks", Render, Context);
        AfterId -> z_render:insert_after(AfterId, Render, Context)
    end;

event(#postback_notify{message="feedback", trigger="dialog-connect-find", target=TargetId}, Context) ->
    % Find pages matching the search criteria.
    SubjectId = z_convert:to_integer(z_context:get_q(subject_id, Context)),
    ObjectId = z_convert:to_integer(z_context:get_q(object_id, Context)),
    Category = z_context:get_q(find_category, Context),
    Predicate = z_context:get_q(predicate, Context, ""),
    Text = z_context:get_q(find_text, Context),
    Cats = case Category of
                "p:"++Predicate -> feedback_categories(SubjectId, Predicate, ObjectId, Context);
                <<"p:", Predicate/binary>> -> feedback_categories(SubjectId, Predicate, ObjectId, Context);
                "" -> [];
                <<>> -> [];
                CatId -> [{z_convert:to_integer(CatId)}]
           end,
    Vars = [
        {subject_id, SubjectId},
        {cat, Cats},
        {predicate, Predicate},
        {text, Text}
    ],
    z_render:wire([
        {remove_class, [{target, TargetId}, {class, "loading"}]},
        {update, [{target, TargetId}, {template, "_action_dialog_connect_tab_find_results.tpl"} | Vars]}
    ], Context);

event(#postback{message={admin_connect_select, Args}}, Context) ->
    SelectId = z_context:get_q("select_id", Context),
    IsConnected = z_convert:to_bool(z_context:get_q("is_connected", Context)),
    SubjectId0 = proplists:get_value(subject_id, Args),
    ObjectId0 = proplists:get_value(object_id, Args),
    Predicate = proplists:get_value(predicate, Args),
    Callback = proplists:get_value(callback, Args),

    QAction = proplists:get_all_values(action, Args),
    QActions = proplists:get_value(actions, Args, []),
    QAction1 = case QAction of
        [undefined] -> [];
        _ -> QAction
    end,
    QActions1 = case QActions of
        undefined -> [];
        _ -> QActions
    end,
    Actions = QAction1 ++ QActions1,

    {SubjectId, ObjectId} =
        case z_utils:is_empty(ObjectId0) of
            true ->
                {z_convert:to_integer(SubjectId0),
                 z_convert:to_integer(SelectId)};
            false ->
                {z_convert:to_integer(SelectId),
                 z_convert:to_integer(ObjectId0)}
        end,
<<<<<<< HEAD

    case do_link(SubjectId, Predicate, ObjectId, Callback, Context) of
=======
    
    case do_link_unlink(IsConnected, SubjectId, Predicate, ObjectId, Callback, Context) of
>>>>>>> ddca1b86
        {ok, Context1} ->
            Context2 = case z_convert:to_bool(proplists:get_value(autoclose, Args)) of
                            true -> z_render:dialog_close(Context1);
                            false -> Context1
                       end,
            z_render:wire(Actions, Context2);
        {error, Context1} ->
            Context1
    end;

%% Called when a block connection is done
event(#postback_notify{message="update", target=TargetId}, Context) ->
    Id = z_convert:to_integer(z_context:get_q("id", Context)),
    Predicate = get_predicate(z_context:get_q("predicate", Context), Context),
    Vars = [
        {id, Id},
        {predicate, Predicate}
    ],
    Context1 = z_render:wire({unmask, [{target_id, TargetId}]}, Context),
    z_render:update(TargetId, #render{template="_rsc_item.tpl", vars=Vars}, Context1);

event(_E, Context) ->
    Context.


feedback_categories(SubjectId, Predicate, _ObjectId, Context) when is_integer(SubjectId) ->
    m_predicate:object_category(Predicate, Context);
feedback_categories(_SubjectId, Predicate, ObjectId, Context) when is_integer(ObjectId) ->
    m_predicate:subject_category(Predicate, Context).


get_predicate(undefined, _Context) ->
    undefined;
get_predicate([], _Context) ->
    undefined;
get_predicate(P, Context) when is_list(P) ->
    case z_utils:only_digits(P) of
        true ->
            RscId = m_rsc:rid(P, Context),
            z_convert:to_atom(m_rsc:p(RscId, name, Context));
        false ->
            list_to_existing_atom(P)
    end.


<<<<<<< HEAD
do_link(SubjectId, Predicate, ObjectId, Callback, Context)
    when SubjectId =:= undefined;
         Predicate =:= ""; Predicate =:= undefined ->
=======
do_link(SubjectId, Predicate, ObjectId, Callback, Context) ->
    do_link_unlink(false, SubjectId, Predicate, ObjectId, Callback, Context).

do_link_unlink(_IsUnlink, _SubjectId, Predicate, ObjectId, Callback, Context)
    when Predicate =:= ""; Predicate =:= undefined ->
>>>>>>> ddca1b86
    ContextP = context_language(Context),
    Title = m_rsc:p(ObjectId, title, Context),
    Vars = [
            {subject_id, undefined},
            {predicate, undefined},
            {object_id, ObjectId},
            {url_language, m_rsc:page_url(ObjectId, ContextP)},
            {title_language, z_trans:lookup_fallback(Title, ContextP)},
            {title, z_trans:lookup_fallback(Title, Context)}
           ],
    case Callback of
        undefined ->
            {ok, Context};
        {CB, Args} ->
            {ok, z_render:wire({script, [{script, [
                    z_convert:to_binary(CB), $(,
                        z_utils:js_object(Vars++Args,Context),
                    $),$;
                ]}]}, Context)};
        _ ->
            {ok, z_render:wire({script, [{script, [
                    z_convert:to_binary(Callback), $(,
                        z_utils:js_object(Vars,Context),
                    $),$;
                ]}]}, Context)}
    end;
do_link_unlink(IsUnlink, SubjectId, Predicate, ObjectId, Callback, Context) ->
    case z_acl:rsc_linkable(SubjectId, Context) of
        true ->
            case m_edge:get_id(SubjectId, Predicate, ObjectId, Context) of
                undefined when IsUnlink ->
                    do_link_unlink_feedback(
                                    false, false, undefined, 
                                    SubjectId, Predicate, ObjectId, 
                                    Callback, Context);
                undefined when not IsUnlink ->
                    case m_edge:insert(SubjectId, Predicate, ObjectId, Context) of
                        {ok, EdgeId} ->
                            do_link_unlink_feedback(
                                            true, false, EdgeId, 
                                            SubjectId, Predicate, ObjectId, 
                                            Callback, Context);
                        {error, _} ->
                            do_link_unlink_error(IsUnlink, Context)
                    end;
                EdgeId when IsUnlink ->
                    case m_edge:delete(SubjectId, Predicate, ObjectId, Context) of
                        ok ->
                            do_link_unlink_feedback(
                                            false, true, EdgeId, 
                                            SubjectId, Predicate, ObjectId, 
                                            Callback, Context);
                        {error, _} ->
                            do_link_unlink_error(IsUnlink, Context)
                    end;
                EdgeId when not IsUnlink->
                    do_link_unlink_feedback(
                                    false, false, EdgeId, 
                                    SubjectId, Predicate, ObjectId, 
                                    Callback, Context)
            end;
        false ->
            do_link_unlink_error(IsUnlink, Context)
    end.

do_link_unlink_error(false = _IsUnlink, Context) ->
    {error, z_render:growl_error(?__("Sorry, you have no permission to add the connection.", Context), Context)};
do_link_unlink_error(true, Context) ->
    {error, z_render:growl_error(?__("Sorry, you have no permission to delete the connection.", Context), Context)}.


do_link_unlink_feedback(IsNew, IsDelete, EdgeId, SubjectId, Predicate, ObjectId, Callback, Context) ->
    ContextP = context_language(Context),
    Title = m_rsc:p(ObjectId, title, Context),
    Context1 = case {IsNew, IsDelete} of
        {true,false} ->
            z_render:growl([
                        ?__("Added the connection to", ContextP),<<" \"">>, Title, <<"\".">>
                    ], Context);
        {false,true} ->
            z_render:growl([
                        ?__("Removed the connection to", ContextP),<<" \"">>, Title, <<"\".">>
                    ], Context);
        {false,false} ->
            Context
    end,
    case Callback of 
        undefined ->
            {ok, Context1};
        _ ->
            Vars = [
                    {is_new, IsNew},
                    {is_delete, IsDelete},
                    {subject_id, SubjectId},
                    {predicate, Predicate},
                    {object_id, ObjectId},
                    {edge_id, EdgeId},
                    {url_language, m_rsc:page_url(ObjectId, ContextP)},
                    {title_language, z_trans:lookup_fallback(Title, ContextP)},
                    {title, z_trans:lookup_fallback(Title, Context)}
                   ],
<<<<<<< HEAD
            Context1 = case Callback of
                    undefined ->
                        Context;
=======
            case Callback of
>>>>>>> ddca1b86
                    {CB, Args} ->
                        {ok, z_render:wire({script, [{script, [
                                z_convert:to_binary(CB), $(,
                                    z_utils:js_object(Vars++Args,ContextP),
                                $),$;
                            ]}]}, Context1)};
                    _ ->
                        {ok, z_render:wire({script, [{script, [
                                z_convert:to_binary(Callback), $(,
                                    z_utils:js_object(Vars,ContextP),
                                $),$;
                            ]}]}, Context1)}
            end
    end.

context_language(Context) ->
    case z_context:get_q("language", Context) of
        undefined -> Context;
        [] -> Context;
        Lang ->
            case z_trans:to_language_atom(Lang) of
                {ok, LanguageCode} -> z_context:set_language(LanguageCode, Context);
                _ -> Context
            end
    end.


manage_schema(_Version, _Context) ->
    #datamodel{
        categories=[
            {admin_content_query,
             'query',
             [
                {title, {trans, [
                            {en, <<"Admin content query">>},
                            {nl, <<"Admin inhoud zoekopdracht">>}
                    ]}}
             ]}
        ]
    }.<|MERGE_RESOLUTION|>--- conflicted
+++ resolved
@@ -257,13 +257,8 @@
                 {z_convert:to_integer(SelectId),
                  z_convert:to_integer(ObjectId0)}
         end,
-<<<<<<< HEAD
-
-    case do_link(SubjectId, Predicate, ObjectId, Callback, Context) of
-=======
-    
+
     case do_link_unlink(IsConnected, SubjectId, Predicate, ObjectId, Callback, Context) of
->>>>>>> ddca1b86
         {ok, Context1} ->
             Context2 = case z_convert:to_bool(proplists:get_value(autoclose, Args)) of
                             true -> z_render:dialog_close(Context1);
@@ -309,17 +304,11 @@
     end.
 
 
-<<<<<<< HEAD
-do_link(SubjectId, Predicate, ObjectId, Callback, Context)
-    when SubjectId =:= undefined;
-         Predicate =:= ""; Predicate =:= undefined ->
-=======
 do_link(SubjectId, Predicate, ObjectId, Callback, Context) ->
     do_link_unlink(false, SubjectId, Predicate, ObjectId, Callback, Context).
 
 do_link_unlink(_IsUnlink, _SubjectId, Predicate, ObjectId, Callback, Context)
     when Predicate =:= ""; Predicate =:= undefined ->
->>>>>>> ddca1b86
     ContextP = context_language(Context),
     Title = m_rsc:p(ObjectId, title, Context),
     Vars = [
@@ -352,15 +341,15 @@
             case m_edge:get_id(SubjectId, Predicate, ObjectId, Context) of
                 undefined when IsUnlink ->
                     do_link_unlink_feedback(
-                                    false, false, undefined, 
-                                    SubjectId, Predicate, ObjectId, 
+                                    false, false, undefined,
+                                    SubjectId, Predicate, ObjectId,
                                     Callback, Context);
                 undefined when not IsUnlink ->
                     case m_edge:insert(SubjectId, Predicate, ObjectId, Context) of
                         {ok, EdgeId} ->
                             do_link_unlink_feedback(
-                                            true, false, EdgeId, 
-                                            SubjectId, Predicate, ObjectId, 
+                                            true, false, EdgeId,
+                                            SubjectId, Predicate, ObjectId,
                                             Callback, Context);
                         {error, _} ->
                             do_link_unlink_error(IsUnlink, Context)
@@ -369,16 +358,16 @@
                     case m_edge:delete(SubjectId, Predicate, ObjectId, Context) of
                         ok ->
                             do_link_unlink_feedback(
-                                            false, true, EdgeId, 
-                                            SubjectId, Predicate, ObjectId, 
+                                            false, true, EdgeId,
+                                            SubjectId, Predicate, ObjectId,
                                             Callback, Context);
                         {error, _} ->
                             do_link_unlink_error(IsUnlink, Context)
                     end;
                 EdgeId when not IsUnlink->
                     do_link_unlink_feedback(
-                                    false, false, EdgeId, 
-                                    SubjectId, Predicate, ObjectId, 
+                                    false, false, EdgeId,
+                                    SubjectId, Predicate, ObjectId,
                                     Callback, Context)
             end;
         false ->
@@ -406,7 +395,7 @@
         {false,false} ->
             Context
     end,
-    case Callback of 
+    case Callback of
         undefined ->
             {ok, Context1};
         _ ->
@@ -421,13 +410,7 @@
                     {title_language, z_trans:lookup_fallback(Title, ContextP)},
                     {title, z_trans:lookup_fallback(Title, Context)}
                    ],
-<<<<<<< HEAD
-            Context1 = case Callback of
-                    undefined ->
-                        Context;
-=======
             case Callback of
->>>>>>> ddca1b86
                     {CB, Args} ->
                         {ok, z_render:wire({script, [{script, [
                                 z_convert:to_binary(CB), $(,
@@ -449,7 +432,7 @@
         [] -> Context;
         Lang ->
             case z_trans:to_language_atom(Lang) of
-                {ok, LanguageCode} -> z_context:set_language(LanguageCode, Context);
+                {ok, IsoCode} -> z_context:set_language(IsoCode, Context);
                 _ -> Context
             end
     end.
