%% @author Marc Worrell <marc@worrell.nl>
%% @copyright 2019 Marc Worrell
%% @doc Communicate with clamav server, scan file or binary data.

%% Copyright 2019 Marc Worrell
%%
%% Licensed under the Apache License, Version 2.0 (the "License");
%% you may not use this file except in compliance with the License.
%% You may obtain a copy of the License at
%%
%%     http://www.apache.org/licenses/LICENSE-2.0
%%
%% Unless required by applicable law or agreed to in writing, software
%% distributed under the License is distributed on an "AS IS" BASIS,
%% WITHOUT WARRANTIES OR CONDITIONS OF ANY KIND, either express or implied.
%% See the License for the specific language governing permissions and
%% limitations under the License.

-module(z_clamav).

-export([
    ping/0,
    scan_file/1,
    scan/1,
    ip_port/0,
    max_size/0
    ]).

-define(CLAMAV_IP, "127.0.0.1").
-define(CLAMAV_PORT, 3310).
-define(CLAMAV_MAX_SIZE, 25*1024*1024).  % Default for StreamMaxLength clamav config
-define(CLAMAV_CHUNK_SIZE, 65536).
-define(CLAMAV_RECV_TIMEOUT, 30000).


-spec ip_port() -> {string(), integer()}.
ip_port() ->
    ClamIP = z_config:get(clamav_ip, ?CLAMAV_IP),
    ClamPort = z_config:get(clamav_port, ?CLAMAV_PORT),
    {ClamIP, ClamPort}.

-spec max_size() -> integer().
max_size() ->
    z_config:get(clamav_max_size, ?CLAMAV_MAX_SIZE).

-spec ping() -> pong | pang.
ping() ->
    case do_clam(<<"PING\n">>, fun(_) -> ok end) of
        {ok, <<"PONG\n">>} -> pong;
        _ -> pang
    end.

<<<<<<< HEAD
-spec scan_file( filename:filename() ) -> ok | {error, noclamav | infected | av_sizelimit | term() }.
=======
-spec scan_file( file:filename() ) -> ok | {error, noclamav | infected | term() }.
>>>>>>> 3fdaa869
scan_file(Filename) ->
    MaxSize = max_size(),
    case filelib:file_size(Filename) of
        Size when Size < MaxSize ->
            case file:open(Filename, [ read, raw, binary ]) of
                {ok, Fd} ->
                    try
                        F = fun(Socket) -> send_file(Socket, Fd) end,
                        handle_result(do_clam(<<"zINSTREAM",0>>, F))
                    after
                        file:close(Fd)
                    end;
                {error, _} = Error ->
                    Error
            end;
        _TooBig ->
            {error, av_sizelimit}
    end.

-spec scan( binary() ) -> ok | {error, noclamav | infected}.
scan( Data ) when is_binary(Data) ->
    MaxSize = max_size(),
    case size(Data) of
        Size when Size < MaxSize ->
            F = fun(Socket) -> send_chunks(Socket, chop(Data, [])) end,
            handle_result(do_clam(<<"zINSTREAM",0>>, F));
        true ->
            {error, av_sizelimit}
    end.

%% @doc Send a command to clamd, return the reply.
-spec do_clam( binary(), function() ) -> {ok, binary()} | {error, term()}.
do_clam(Command, DataFun) ->
    {ClamIP, ClamPort} = ip_port(),
    ConnectOptions = [
        binary,
        {packet, 0},
        {active, true}
    ],
    case gen_tcp:connect(ClamIP, ClamPort, ConnectOptions) of
        {ok, Socket} ->
            ok = gen_tcp:send(Socket, Command),
            _ = DataFun(Socket),
            Result = recv(Socket, <<>>),
            _ = gen_tcp:close(Socket),
            Result;
        {error, _} = Error ->
            lager:info("ClamAV: could not connect on ~p:~p ~p", [ ClamIP, ClamPort, Error ]),
            Error
    end.

%% @doc Check on the result of clamav
handle_result({ok, <<"INSTREAM size limit exceeded", _/binary>>}) ->
    {error, sizelimit};
handle_result({ok, <<"stream: OK", _/binary>>}) ->
    ok;
handle_result({ok, <<"stream: ", Msg/binary>>}) ->
    case binary:match(Msg, <<" FOUND">>) of
        nomatch ->
            lager:info("ClamAV: daemon returned unknown message: ~p", [ Msg ]),
            {error, unknown};
        {_, _} ->
            {error, infected}
    end;
handle_result({error, _} = Error) ->
    Error.

recv(Socket, Acc) ->
    receive
        {tcp, Socket, Data} ->
            recv(Socket, <<Acc/binary, Data/binary>>);
        {tcp_closed, Socket} when Acc =:= <<>> ->
            {error, closed};
        {tcp_closed, Socket} ->
            {ok, Acc}
    after ?CLAMAV_RECV_TIMEOUT ->
        {error, timeout}
    end.

send_file(Socket, Fd) ->
    case file:read(Fd, ?CLAMAV_CHUNK_SIZE) of
        {ok, Data} ->
            Size = size(Data),
            case gen_tcp:send(Socket, <<Size:32/big, Data/binary>>) of
                ok ->
                    case Size of
                        ?CLAMAV_CHUNK_SIZE ->
                            send_file(Socket, Fd);
                        _ ->
                            gen_tcp:send(Socket, <<0:32/big>>)
                    end;
                {error, _} = Error ->
                    Error
            end;
        {error, _} = Error ->
            Error
    end.

send_chunks(Socket, []) ->
    gen_tcp:send(Socket, <<0:32/big>>);
send_chunks(Socket, [ Data | Rest ]) ->
    Size = size(Data),
    case gen_tcp:send(Socket, <<Size:32/big, Data/binary>>) of
        ok -> send_chunks(Socket, Rest);
        {error, _} = Error -> Error
    end.

chop(<<>>, Acc) ->
    lists:reverse(Acc);
chop(<<Bin:?CLAMAV_CHUNK_SIZE/binary, Rest/binary>>, Acc) ->
    chop(Rest, [Bin | Acc]);
chop(Data, Acc) ->
    lists:reverse([ Data | Acc ]).
<|MERGE_RESOLUTION|>--- conflicted
+++ resolved
@@ -50,11 +50,7 @@
         _ -> pang
     end.
 
-<<<<<<< HEAD
--spec scan_file( filename:filename() ) -> ok | {error, noclamav | infected | av_sizelimit | term() }.
-=======
--spec scan_file( file:filename() ) -> ok | {error, noclamav | infected | term() }.
->>>>>>> 3fdaa869
+-spec scan_file( file:filename() ) -> ok | {error, noclamav | infected | av_sizelimit | term() }.
 scan_file(Filename) ->
     MaxSize = max_size(),
     case filelib:file_size(Filename) of
