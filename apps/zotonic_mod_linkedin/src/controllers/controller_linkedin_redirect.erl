--- conflicted
+++ resolved
@@ -120,20 +120,6 @@
     Location = maps:get(<<"location">>, Profile),
     Country = maps:get(<<"country">>, Location),
     PersonProps = [
-<<<<<<< HEAD
-        {title, proplists:get_value(<<"formattedName">>, Profile)},
-        {name_first, proplists:get_value(<<"firstName">>, Profile)},
-        {name_surname, proplists:get_value(<<"lastName">>, Profile)},
-        {summary, proplists:get_value(<<"headline">>, Profile)},
-        {body, z_html:escape_link(proplists:get_value(<<"summary">>, Profile))},
-        {website, proplists:get_value(<<"publicProfileUrl">>, Profile)},
-        {linkedin_url, proplists:get_value(<<"publicProfileUrl">>, Profile)},
-        {email, proplists:get_value(<<"emailAddress">>, Profile, [])},
-        {address_country, proplists:get_value(<<"code">>, Country)},
-        {address_line_1, proplists:get_value(<<"name">>, Location)},
-        {depiction_url, picture_url(proplists:get_value(<<"pictureUrls">>, Profile))}
-    ] ++ company_info(Profile),
-=======
             {title, maps:get(<<"formattedName">>, Profile, undefined)},
             {name_first, maps:get(<<"firstName">>, Profile, undefined)},
             {name_surname, maps:get(<<"lastName">>, Profile, undefined)},
@@ -146,7 +132,6 @@
             {address_line_1, maps:get(<<"name">>, Location, undefined)},
             {depiction_url, picture_url(maps:get(<<"pictureUrls">>, Profile, undefined))}
         ] ++ company_info(Profile),
->>>>>>> bd65a40e
     Args = controller_linkedin_authorize:get_args(Context),
     #auth_validated{
         service=linkedin,
