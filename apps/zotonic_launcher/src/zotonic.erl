--- conflicted
+++ resolved
@@ -1,9 +1,5 @@
 %% @author Marc Worrell <marc@worrell.nl>
 %% @copyright 2009-2022 Marc Worrell
-<<<<<<< HEAD
-=======
-
->>>>>>> 276a8dcd
 %% @doc Start/stop functions for Zotonic
 %% @enddoc
 
@@ -40,11 +36,7 @@
 
 -include_lib("zotonic_core/include/zotonic.hrl").
 
-<<<<<<< HEAD
--define(MIN_OTP_VERSION, 22).
-=======
--define(MIN_OTP_VERSION, "23").
->>>>>>> 276a8dcd
+-define(MIN_OTP_VERSION, 23).
 
 %% @doc Start the zotonic server.
 -spec start() -> ok.
