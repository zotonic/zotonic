--- conflicted
+++ resolved
@@ -34,25 +34,26 @@
                 <tbody>
                     <tr class="{% if not id.is_published %}unpublished{% endif %}" data-href="{% url admin_edit_rsc id=id %}">
                         <td>
+                            <span {% include "_language_attrs.tpl" %}>{{ id.title|striptags|default:_"<em>Untitled</em>" }}</span>
+                            {% if id.is_protected %}
+                                &nbsp; <span class="fa fa-lock text-muted" title="{_ Protected, not deletable _}"></span>
+                            {% endif %}
+
                             {% if id == 1 or id.is_a.meta or id.content_group_id.name == 'system_content_group' %}
-                                <span class="label label-warning pull-right" title="{_ This is system content. _}">
+                                <span class="label label-warning pull-right hidden-xs" title="{_ This is system content. _}">
                                     {{ id.name|default:_"system content" }}
                                 </span>
                             {% elif id.name %}
-                                <span class="label label-default pull-right">
+                                <span class="label label-default pull-right hidden-xs">
                                     {{ id.name }}
                                 </span>
                             {% endif %}
                             {% if id | is_a:"person" %}
                                 {% if m.identity[id].username as username %}
-                                    <span class="label label-default pull-right">
+                                    <span class="label label-info pull-right hidden-xs">
                                         {{ username | escape }}
                                     </span>
                                 {% endif %}
-                            {% endif %}
-                            <span {% include "_language_attrs.tpl" %}>{{ id.title|striptags|default:_"<em>Untitled</em>" }}</span>
-                            {% if id.is_protected %}
-                                &nbsp; <span class="fa fa-lock text-muted" title="{_ Protected, not deletable _}"></span>
                             {% endif %}
                         </td>
                         <td>
@@ -129,6 +130,10 @@
             </td>
             <td>
                 <span {% include "_language_attrs.tpl" %}>{{ id.title|default:id.short_title|striptags|default:_"<em>Untitled</em>" }}</span>
+                {% if id.is_protected %}
+                    &nbsp; <span class="fa fa-lock text-muted" title="{_ Protected, not deletable _}"></span>
+                {% endif %}
+
                 {% if id == 1 or id.is_a.meta or id.content_group_id.name == 'system_content_group' %}
                     <span class="label label-warning pull-right hidden-xs" title="{_ This is system content. _}">
                         {{ id.name|default:_"system content" }}
@@ -138,16 +143,10 @@
                         {{ id.name }}
                     </span>
                 {% endif %}
-<<<<<<< HEAD
                 {% if id | is_a:"person" %}
                     {% if m.identity[id].username as username %}
                         <span class="label label-info pull-right hidden-xs">{{ username | escape }}</span>
                     {% endif %}
-=======
-                <span {% include "_language_attrs.tpl" %}>{{ id.title|default:id.short_title|striptags|default:_"<em>Untitled</em>" }}</span>
-                {% if id.is_protected %}
-                    &nbsp; <span class="fa fa-lock text-muted" title="{_ Protected, not deletable _}"></span>
->>>>>>> 55c991b1
                 {% endif %}
             </td>
             <td>
