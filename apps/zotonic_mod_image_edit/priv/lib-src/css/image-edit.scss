.image-edit-overlay {
    .modal-overlay-close {
        display: none;
    }

    .image-edit__settings .collapse-toggle {
        color: #fff; 
    }

    .help-block {
        color: #fff;
    }
}

.modal-overlay.dark.image-edit-overlay {
    padding: 2vw;
    background: rgba(0,0,0, 0.9);
}

.image-edit {
    height: 100%;
    max-height: 100%;
    container-type: inline-size;
    container-name: image-edit;
}

.image-edit-container {
    overflow: hidden;
    max-height: 100%;
}

@container image-edit (min-width: 900px) {
    .image-edit-container {
        display: grid;
        grid-template-columns: 1fr 30%;
        grid-template-rows: minmax(0,1fr);
        gap: 3rem;
    }
}

.image-edit__original {
    grid-row: 1;
    grid-column: 1;
    min-width: 0;
    position: relative;
}

.image-edit__original__wrapper {
    overflow: hidden;
    position: relative;
    transform-origin: center center;

    img {
        display: block;
    }
<<<<<<< HEAD

    .-modal & {
        img {
            max-height: 40rem;
        }
    }
=======
<<<<<<< Updated upstream
=======

    // .-modal & {
    //     img {
    //         max-height: 40rem;
    //     }
    // }
>>>>>>> Stashed changes
>>>>>>> db3957b9
}

.image-edit-crop__wrapper {
    position: absolute;
    z-index: 1400;
    cursor: crosshair;
    transform-origin: center center;

    .image-edit-crop {
        display: none;
        position: absolute;
        box-sizing: border-box;
        z-index: 1401;
        left: 0;
        right: 0;
        top: 0;
        bottom: 0;
        background-color: rgba(#333, 0.5);
    }

    .image-edit-crop-bottom {
        border-top: 1px solid white;
    }
    .image-edit-crop-top {
        border-bottom: 1px solid white;
    }
    .image-edit-crop-left {
        border-right: 1px solid white;
    }
    .image-edit-crop-right {
        border-left: 1px solid white;
    }

    .image-edit-crop-center {
        display: none;
        cursor: pointer;
        position: absolute;
        font-size: 20px;
        line-height: 20px;
        height: 20px;
        width: 20px;
        text-align: center;
        color: red;
        text-shadow: 1px 1px 2px black;
        z-index: 1410;
    }
}

.image-edit__settings {
    grid-row: 1;
    grid-column: 2;
    min-width: 0;
    padding: 2rem 2rem 3rem;
    overflow-y: scroll;
    background: #222;
    border-radius: 4px;

    label {
        font-weight: normal;

        span {
            font-weight: bold;
        }
    }

    .form-actions {
        margin-top: 40px;
        text-align: center;
    }

    .collapse-toggle {
        display: block;
        margin: 5px 0;
        border-top: 1px solid #666;
        padding: 10px 0;
        font-size: 1.2em;

        &:hover,
        &:active,
        &:focus {
            text-decoration: none;
        }

        &:before {
            content: "\25B6";
            padding-right: 0.5em;
        }

        &[aria-expanded='true']:before {
            content: "\25BC";
        }
    }
}

.image-edit.-modal {
    .image-edit-group {
        display: flex;
        flex-flow: row wrap;
        justify-content: space-between;

        .form-group {
            width: 48%;
        }
    }
}<|MERGE_RESOLUTION|>--- conflicted
+++ resolved
@@ -53,24 +53,6 @@
     img {
         display: block;
     }
-<<<<<<< HEAD
-
-    .-modal & {
-        img {
-            max-height: 40rem;
-        }
-    }
-=======
-<<<<<<< Updated upstream
-=======
-
-    // .-modal & {
-    //     img {
-    //         max-height: 40rem;
-    //     }
-    // }
->>>>>>> Stashed changes
->>>>>>> db3957b9
 }
 
 .image-edit-crop__wrapper {
@@ -163,16 +145,4 @@
             content: "\25BC";
         }
     }
-}
-
-.image-edit.-modal {
-    .image-edit-group {
-        display: flex;
-        flex-flow: row wrap;
-        justify-content: space-between;
-
-        .form-group {
-            width: 48%;
-        }
-    }
 }