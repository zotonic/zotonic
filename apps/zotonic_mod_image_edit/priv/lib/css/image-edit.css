--- conflicted
+++ resolved
@@ -9,20 +9,10 @@
   color: #fff;
 }
 
-<<<<<<< Updated upstream
-.modal-overlay > div.image-edit {
-<<<<<<< HEAD
-  background-color: #222;
-}
-=======
-  background-color: #222; }
-=======
 .modal-overlay.dark.image-edit-overlay {
   padding: 2vw;
   background: rgba(0, 0, 0, 0.9);
 }
->>>>>>> Stashed changes
->>>>>>> db3957b9
 
 .image-edit {
   height: 100%;
@@ -32,40 +22,18 @@
 }
 
 .image-edit-container {
-<<<<<<< HEAD
-  overflow: hidden;
-}
-=======
-<<<<<<< Updated upstream
-  width: 100%;
-  height: 100%;
-  overflow: hidden; }
-=======
   overflow: hidden;
   max-height: 100%;
 }
->>>>>>> Stashed changes
->>>>>>> db3957b9
 
 @container image-edit (min-width: 900px) {
   .image-edit-container {
     display: grid;
     grid-template-columns: 1fr 30%;
-<<<<<<< HEAD
-    grid-template-rows: 1fr;
-  }
-}
-=======
-<<<<<<< Updated upstream
-    grid-template-rows: 1fr; } }
-
-=======
     grid-template-rows: minmax(0, 1fr);
     gap: 3rem;
   }
 }
->>>>>>> Stashed changes
->>>>>>> db3957b9
 .image-edit__original {
   grid-row: 1;
   grid-column: 1;
@@ -75,27 +43,12 @@
 
 .image-edit__original__wrapper {
   overflow: hidden;
-<<<<<<< HEAD
-=======
-<<<<<<< Updated upstream
-  position: relative; }
-  .image-edit__original__wrapper img {
-    display: block; }
-=======
->>>>>>> db3957b9
   position: relative;
   transform-origin: center center;
 }
 .image-edit__original__wrapper img {
   display: block;
 }
-<<<<<<< HEAD
-.-modal .image-edit__original__wrapper img {
-  max-height: 40rem;
-}
-=======
->>>>>>> Stashed changes
->>>>>>> db3957b9
 
 .image-edit-crop__wrapper {
   position: absolute;
@@ -144,38 +97,10 @@
   grid-row: 1;
   grid-column: 2;
   min-width: 0;
-<<<<<<< Updated upstream
-  padding: 10px;
-<<<<<<< HEAD
-  overflow-y: scroll;
-=======
-  overflow-y: scroll; }
-  .image-edit__settings label {
-    font-weight: normal; }
-    .image-edit__settings label span {
-      font-weight: bold; }
-  .image-edit__settings .form-actions {
-    margin-top: 40px;
-    text-align: center; }
-  .image-edit__settings .collapse-toggle {
-    display: block;
-    margin: 5px 0;
-    border-top: 1px solid #666;
-    padding: 10px 0;
-    font-size: 1.2em; }
-    .image-edit__settings .collapse-toggle:hover {
-      text-decoration: none; }
-    .image-edit__settings .collapse-toggle:before {
-      content: "\25B6";
-      padding-right: 0.5em; }
-    .image-edit__settings .collapse-toggle[aria-expanded='true']:before {
-      content: "\25BC"; }
-=======
   padding: 2rem 2rem 3rem;
   overflow-y: scroll;
   background: #222;
   border-radius: 4px;
->>>>>>> db3957b9
 }
 .image-edit__settings label {
   font-weight: normal;
@@ -203,18 +128,4 @@
 }
 .image-edit__settings .collapse-toggle[aria-expanded=true]:before {
   content: "▼";
-}
-
-.image-edit.-modal .image-edit-group {
-  display: flex;
-  flex-flow: row wrap;
-  justify-content: space-between;
-}
-.image-edit.-modal .image-edit-group .form-group {
-  width: 48%;
-<<<<<<< HEAD
-}
-=======
-}
->>>>>>> Stashed changes
->>>>>>> db3957b9
+}