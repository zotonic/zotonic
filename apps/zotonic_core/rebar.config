{require_min_otp_vsn, "19"}.

{erl_opts, [
    {parse_transform, lager_transform},
    {platform_define, "^[0-9]+", namespaced_dicts}
]}.

{deps, [
    {lager, "3.2.1"},
    {depcache, "1.4.0"},
    {exometer_core, "1.4.0"},
    {bert, "0.1.0"},
    {dh_date, "1.0.0"},
    {poolboy, "1.5.1"},
    {epgsql, "3.1.1"},
    {erlware_commons, "1.0.0"},
    {erlang_localtime, "1.0.0"},
    {gproc, "0.5.0"},
    {parse_trans, "3.0.0"},
    {proper, "1.2.0"},
    {recon, "2.3.1"},
    {meck, "0.8.4"},
    {edown, "0.8.1"},
    {shotgun, "0.3.0"},
    {bcrypt, "1.0.0"},
    {diffy, "1.0.0"},
    {eiconv, "1.0.0-alpha1"},
    {erlpass, "1.0.4"},
    {gen_smtp, "0.12.0"},
    {mimetypes, "1.1.0"},
    {mochiweb, "2.15.0"},
    {jsx, "2.8.2"},
    {jsxrecord, "1.0.2"},
    {sidejob, "2.1.0"},
    {jobs, "0.6.0"},
%    {zotonic_stdlib, "1.0.0"},
    {zotonic_stdlib, {git, "git@github.com:zotonic/z_stdlib.git", {branch, "master"}}},
    {dispatch_compiler, "1.0.0-alpha1"},
<<<<<<< HEAD
    {template_compiler, "1.0.0-alpha8"},
%    {cowmachine, "1.0.2"},
    {cowmachine, {git, "git@github.com:zotonic/cowmachine.git", {branch, "master"}}},

    {mqtt_packet_map, {git, "git@github.com:zotonic/mqtt_packet_map.git", {branch, "master"}}},
    {mqtt_sessions, {git, "git@github.com:zotonic/mqtt_sessions.git", {branch, "master"}}},
=======
    {template_compiler, "1.0.0-alpha7"},
>>>>>>> 67c60b9e

    {cowmachine, {git, "https://github.com/zotonic/cowmachine.git", {branch, "1.0.2p1"}}},
    {filezcache, {git, "https://github.com/mworrell/filezcache.git", {branch, "master"}}},
    {s3filez, {git, "https://github.com/mworrell/s3filez.git", {branch, "master"}}},
    {qdate, {git, "https://github.com/choptastic/qdate.git", {branch, "master"}}},
    {exif, {git, "https://github.com/nlfiedler/erlang-exif.git", {branch, "master"}}},
    {twerl, {git, "https://github.com/mworrell/twerl.git", {branch, "refactoring"}}},
    {syslog, {git, "https://github.com/Vagabond/erlang-syslog.git", {branch, "master"}}},
    {oauth, ".*", {git, "https://github.com/tim/erlang-oauth.git", {tag, "v1.6.0"}}},
    {keyserver, ".*", {git, "https://github.com/channelme/keyserver.git", {branch, "master"}}},

    % Lock letsencrypt whilst debugging on that branch
    % {letsencrypt, {git, "https://github.com/zotonic/letsencrypt-erlang.git", {branch, "multi-server"}}},
    {letsencrypt, {git, "https://github.com/zotonic/letsencrypt-erlang.git", {ref, "9eb5ff98a6261cc379a6b7d3a4df04086aa4e342"}}}
]}.

{plugins, [pc]}.

{overrides, [
    {override, syslog, [
        {plugins, [pc]},
        {artifacts, ["priv/syslog_drv.so"]},
        {provider_hooks, [
            {post, [
                {compile, {pc, compile}},
                {clean, {pc, clean}}
            ]}
        ]}
    ]}
]}.

{xref_checks, [
    undefined_function_calls,
    locals_not_used,
    deprecated_function_calls
]}.<|MERGE_RESOLUTION|>--- conflicted
+++ resolved
@@ -36,16 +36,12 @@
 %    {zotonic_stdlib, "1.0.0"},
     {zotonic_stdlib, {git, "git@github.com:zotonic/z_stdlib.git", {branch, "master"}}},
     {dispatch_compiler, "1.0.0-alpha1"},
-<<<<<<< HEAD
     {template_compiler, "1.0.0-alpha8"},
 %    {cowmachine, "1.0.2"},
     {cowmachine, {git, "git@github.com:zotonic/cowmachine.git", {branch, "master"}}},
 
     {mqtt_packet_map, {git, "git@github.com:zotonic/mqtt_packet_map.git", {branch, "master"}}},
     {mqtt_sessions, {git, "git@github.com:zotonic/mqtt_sessions.git", {branch, "master"}}},
-=======
-    {template_compiler, "1.0.0-alpha7"},
->>>>>>> 67c60b9e
 
     {cowmachine, {git, "https://github.com/zotonic/cowmachine.git", {branch, "1.0.2p1"}}},
     {filezcache, {git, "https://github.com/mworrell/filezcache.git", {branch, "master"}}},
