--- conflicted
+++ resolved
@@ -56,17 +56,11 @@
     rules :: z_sites_dispatcher:site_dispatch_list() | undefined
 }).
 
-
-<<<<<<< HEAD
-=======
-%% @doc Modify cookie options, used for setting http_only and secure options. (foldl)
--record(cookie_options, {name, value}).
-
 %% @doc Check and possibly modify the http response security headers (first)
 %%      All headers are in lowercase.
 -record(security_headers, { headers :: list( {binary(), binary()} ) }).
 
->>>>>>> 67c60b9e
+
 % 'module_ready' - Sent when modules have changed, z_module_indexer reindexes all modules' templates, actions etc.
 
 %% @doc A module has been activated and started. (notify)
@@ -526,12 +520,8 @@
 %% @doc Set the context to a typical authenticated uses. Used by m_acl.erl
 %% Type: first
 %% Return: authenticated ``#context{}`` or ``undefined``
-<<<<<<< HEAD
--record(acl_context_authenticated, {}).
-=======
 -record(acl_context_authenticated, {
 }).
->>>>>>> 67c60b9e
 
 %% @doc Initialize context with the access policy for the user.
 %% Type: first
