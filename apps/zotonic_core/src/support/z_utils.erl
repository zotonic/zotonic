--- conflicted
+++ resolved
@@ -1,19 +1,10 @@
 %% @author Marc Worrell
-<<<<<<< HEAD
-%% @copyright 2009-2022 Marc Worrell
-%% @doc Misc utility functions for zotonic
-%% Parts are from wf_utils.erl which is Copyright (c) 2008-2009 Rusty Klophaus
-%% @enddoc
-
-%% Copyright 2009-2022 Marc Worrell
-=======
 %% @copyright 2009-2023 Marc Worrell
 %% @doc Misc utility functions for zotonic
 %% Parts are from wf_utils.erl which is Copyright (c) 2008-2009 Rusty Klophaus
 %% @end
 
 %% Copyright 2009-2023 Marc Worrell
->>>>>>> 276a8dcd
 %%
 %% Licensed under the Apache License, Version 2.0 (the "License");
 %% you may not use this file except in compliance with the License.
