--- conflicted
+++ resolved
@@ -26,17 +26,12 @@
 %% Act as a webmachine logger
 -export([
     log_access/1,
-<<<<<<< HEAD
-        
+
     record_event/3,
     record_duration/4,
-    system_usage/1
-]).
-
-=======
+    system_usage/1,
     count_db_event/2
 ]).
->>>>>>> f8435a95
 
 %% @doc Initialize the statistics collection machinery.
 %%
@@ -54,15 +49,13 @@
     ok = exometer:re_register([site, Host, depcache, size],
                               {function, z_depcache, size, [Context], match, size}, []),
 
-<<<<<<< HEAD
     % And some basic broker statistics
     ok = exometer:re_register([site, Host, broker, session_count],
                               {function, mqtt_sessions, session_count, [Host], match, count}, []),
-=======
+
     %% Database metrics
     exometer:re_register([zotonic, Host, db, requests], spiral, []),
     exometer:re_register([zotonic, Host, db, duration], histogram, []),
->>>>>>> f8435a95
 
     ok = exometer:re_register([site, Host, broker, router_info],
                               {function, mqtt_sessions, router_info, [Host], value, []}, []),
@@ -156,7 +149,6 @@
     z_convert:to_integer((erlang:memory(Type) / erlang:memory(total)) * 100).
 
 
-<<<<<<< HEAD
 %%
 %% Helpers
 %%
@@ -235,7 +227,7 @@
     ok.
 
 
-% Add the system reporter. It publishes on the default mqtt pool for
+% Add the system wide reporter. It publishes on the default mqtt pool for
 % the whole system.
 add_system_reporter() -> 
     case exometer_report:add_reporter(
@@ -249,9 +241,8 @@
         ok -> ok;
         {error, already_running} -> ok
     end.
-=======
-%% @doc Count a db event, like pool_full, or pull_high_usage.
+
+% @doc Count a db event, like pool_full, or pull_high_usage.
 count_db_event(Event, Context) when is_atom(Event) ->
     Site = z_context:site(Context),
     ok = exometer:update_or_create([zotonic, Site, db, Event], 1, spiral, []).
->>>>>>> f8435a95
