%% @author Marc Worrell <marc@worrell.nl>
%% @copyright 2016-2018 Marc Worrell
%%
%% @doc Middleware for cowmachine, extra Context based initializations.
%% This starts the https request processing after the site and dispatch rule
%% have been selected by the z_sites_dispatcher middleware.

%% Copyright 2016-2018 Marc Worrell
%%
%% Licensed under the Apache License, Version 2.0 (the "License");
%% you may not use this file except in compliance with the License.
%% You may obtain a copy of the License at
%%
%%     http://www.apache.org/licenses/LICENSE-2.0
%%
%% Unless required by applicable law or agreed to in writing, software
%% distributed under the License is distributed on an "AS IS" BASIS,
%% WITHOUT WARRANTIES OR CONDITIONS OF ANY KIND, either express or implied.
%% See the License for the specific language governing permissions and
%% limitations under the License.

-module(z_cowmachine_middleware).
-author("Marc Worrell <marc@worrell.nl").

-behaviour(cowboy_middleware).

-export([
    execute/2
]).

-include_lib("zotonic_core/include/zotonic.hrl").

%% @doc Call cowmachine to handle the request with the given controller. Prepare the
%%      metadata for lager and set the relevant Context arguments.
-spec execute(Req, Env) -> {ok, Req, Env} | {stop, Req}
    when Req::cowboy_req:req(), Env::cowboy_middleware:env().
execute(Req, #{ controller := Controller, controller_options := ControllerOpts } = Env) ->
    Req1 = maybe_overrule_req_headers(Req),
    Context1 = z_context:set(ControllerOpts, maps:get(context, Env)),
    Context2 = z_context:set_controller_module(Controller, Context1),
<<<<<<< HEAD
    Context3 = z_context:set_reqdata(Req1, Context2),
=======
    Context3 = z_context:set_reqdata(Req, Context2),
    Context4 = z_context:set_security_headers(Context3),
>>>>>>> 67c60b9e
    Options = #{
        on_welformed => fun(Ctx) ->
            z_context:lager_md(Ctx),
            z_context:ensure_qs(Ctx)
        end
    },
<<<<<<< HEAD
    cowmachine:request(Controller, Context3, Env, Options).


maybe_overrule_req_headers(#{ bindings := Bindings } = Req) ->
    case proplists:get_value(zotonic_http_accept, Bindings) of
        undefined -> Req;
        Mime -> set_accept(map_mime(Mime), Req)
    end.

set_accept(Value, #{ headers := Headers } = Req) ->
    Hs1 = Headers#{ <<"accept">> => Value },
    Req#{ headers => Hs1 }.

map_mime(<<"bert">>) -> <<"application/x-bert">>;
map_mime(<<"ubf">>)  -> <<"text/x-ubf">>;
map_mime(Mime) ->
    case binary:match(Mime, <<"/">>) of
        nomatch -> hd(mimetypes:ext_to_mimes(Mime));
        _ -> Mime
    end.
=======
    cowmachine:request(Controller, Context4, Env, Options).
>>>>>>> 67c60b9e
<|MERGE_RESOLUTION|>--- conflicted
+++ resolved
@@ -38,20 +38,15 @@
     Req1 = maybe_overrule_req_headers(Req),
     Context1 = z_context:set(ControllerOpts, maps:get(context, Env)),
     Context2 = z_context:set_controller_module(Controller, Context1),
-<<<<<<< HEAD
     Context3 = z_context:set_reqdata(Req1, Context2),
-=======
-    Context3 = z_context:set_reqdata(Req, Context2),
     Context4 = z_context:set_security_headers(Context3),
->>>>>>> 67c60b9e
     Options = #{
         on_welformed => fun(Ctx) ->
             z_context:lager_md(Ctx),
             z_context:ensure_qs(Ctx)
         end
     },
-<<<<<<< HEAD
-    cowmachine:request(Controller, Context3, Env, Options).
+    cowmachine:request(Controller, Context4, Env, Options).
 
 
 maybe_overrule_req_headers(#{ bindings := Bindings } = Req) ->
@@ -70,7 +65,4 @@
     case binary:match(Mime, <<"/">>) of
         nomatch -> hd(mimetypes:ext_to_mimes(Mime));
         _ -> Mime
-    end.
-=======
-    cowmachine:request(Controller, Context4, Env, Options).
->>>>>>> 67c60b9e
+    end.