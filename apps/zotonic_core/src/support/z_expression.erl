--- conflicted
+++ resolved
@@ -94,22 +94,14 @@
             simplify(Expr),
             [ simplify(Arg) || Arg <- Args ]}
     catch
-<<<<<<< HEAD
-        _:Reason:S ->
-=======
         _:Reason:Stack ->
->>>>>>> 422af690
             ?LOG_WARNING(#{
                 in => zotonic_mod_base,
                 text => <<"Expression filter unknown, or error in filter">>,
                 result => error,
                 reason => Reason,
                 filter => Filter,
-<<<<<<< HEAD
-                stack => S
-=======
                 stack => Stack
->>>>>>> 422af690
             }),
             undefined
     end;
