--- conflicted
+++ resolved
@@ -653,7 +653,6 @@
     BinParams = ensure_binary_keys(Parameters),
     case prepare_cols(Cols, BinParams) of
         {ok, InsertProps} ->
-<<<<<<< HEAD
             HasProps = maps:is_key(<<"props">>, InsertProps), 
             HasPropsJSON = maps:is_key(<<"props_json">>, InsertProps), 
 
@@ -669,34 +668,23 @@
                                    end;
                                HasProps ->
                                    #{<<"props">> := PropsCol} = InsertProps,
-                                   case is_map(PropsCol) of
-                                       true ->
-                                           InsertProps#{
+                               
+                                   case PropsCol of
+                                       M when is_map(M) ->
+                                         nsertProps#{
                                              <<"props">> => ?DB_PROPS(filter_empty_props(PropsCol))
                                             };
-                                       false ->
+                                       [ {_, _} | _ ] = PropsCol ->
+                                           Props1 = z_props:from_props(PropsCol),
+                                           InsertProps#{
+                                               <<"props">> => ?DB_PROPS(filter_empty_props(Props1))
+                                           };
+                                       _ ->
                                            InsertProps
                                    end;
                                not HasPropsJSON and not HasProps ->
                                    InsertProps
                            end,
-=======
-            InsertProps1 = case maps:find(<<"props">>, InsertProps) of
-                {ok, PropsCol} when is_map(PropsCol) ->
-                    InsertProps#{
-                        <<"props">> => ?DB_PROPS(filter_empty_props(PropsCol))
-                    };
-                {ok, [ {_, _} | _ ] = PropsCol} ->
-                    Props1 = z_props:from_props(PropsCol),
-                    InsertProps#{
-                        <<"props">> => ?DB_PROPS(filter_empty_props(Props1))
-                    };
-                {ok, _} ->
-                    InsertProps;
-                error ->
-                    InsertProps
-            end,
->>>>>>> bbf81a46
 
             %% Build the SQL insert statement
             {ColNames, ColParams} = lists:unzip( maps:to_list(InsertProps1) ),
@@ -745,7 +733,6 @@
     case prepare_cols(Cols, BinParams) of
         {ok, UpdateProps} ->
             F = fun(C) ->
-<<<<<<< HEAD
                 HasProps = maps:is_key(<<"props">>, UpdateProps),
                 HasPropsJSON = maps:is_key(<<"props_json">>, UpdateProps),
 
@@ -775,21 +762,7 @@
                                end,
 
                 {ColNames,Params} = lists:unzip( maps:to_list(UpdateProps1) ),
-=======
-                UpdateProps1 = case maps:get(<<"props">>, UpdateProps, undefined) of
-                    NewProps when is_map(NewProps); is_list(NewProps) ->
-                        % Merge the new props with the props in the database
-                        MergedProps = update_merge_props(DbDriver, C, Table, Id, NewProps),
-                        MergedProps1 = maps:without(Cols, MergedProps),
-                        UpdateProps#{
-                            <<"props">> => ?DB_PROPS( MergedProps1 )
-                        };
-                    _ ->
-                        UpdateProps
-                end,
-                UpdateProps2 = update_map_atom_arrays(UpdateProps1),
-                {ColNames,Params} = lists:unzip( maps:to_list(UpdateProps2) ),
->>>>>>> bbf81a46
+
                 ColNamesNr = lists:zip(ColNames, lists:seq(2, length(ColNames)+1)),
                 ColAssigns = [
                     ["\"", ColName, "\" = $", integer_to_list(Nr)]
@@ -812,7 +785,6 @@
             Error
     end.
 
-<<<<<<< HEAD
 get_current_props(Table, Id, Context) ->
     DBDriver = z_context:db_driver(Context),
     F = fun(C) ->
@@ -873,7 +845,6 @@
             {error, no_properties}
     end.
 
-=======
 update_map_atom_arrays(Props) ->
     maps:map(
         fun
@@ -898,7 +869,6 @@
 update_merge_props(DbDriver, C, Table, Id, NewProps) when is_list(NewProps) ->
     Props1 = z_props:from_props(NewProps),
     update_merge_props(DbDriver, C, Table, Id, Props1).
->>>>>>> bbf81a46
 
 ensure_binary_keys(Ps) ->
     maps:fold(
