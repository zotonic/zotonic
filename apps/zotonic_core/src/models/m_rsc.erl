--- conflicted
+++ resolved
@@ -84,29 +84,16 @@
 
 
 %% @doc Fetch the value for the key from a model source
-<<<<<<< HEAD
 -spec m_get( list(), zotonic_model:opt_msg(), z:context() ) -> zotonic_model:return().
 m_get([ Id, is_cat, Key | Rest ], _Msg, Context) ->
     {ok, {is_cat(Id, Key, Context), Rest}};
 m_get([ Id, Key | Rest ], _Msg, Context) ->
     {ok, {p(Id, Key, Context), Rest}};
 m_get([ Id ], _Msg, Context) ->
-    {ok, {get_visible(Id, Context), []}};
+    {ok, {get(Id, Context), []}};
 m_get(Vs, _Msg, _Context) ->
     lager:debug("Unknown ~p lookup: ~p", [?MODULE, Vs]),
     {error, unknown_path}.
-=======
--spec m_get( list(), z:context() ) -> {term(), list()}.
-m_get([ Id, is_cat, Key | Rest ], Context) ->
-    {is_cat(Id, Key, Context), Rest};
-m_get([ Id, Key | Rest ], Context) ->
-    {p(Id, Key, Context), Rest};
-m_get([ Id ], Context) ->
-    {get(Id, Context), []};
-m_get(Vs, _Context) ->
-    lager:error("Unknown ~p lookup: ~p", [?MODULE, Vs]),
-    {undefined, []}.
->>>>>>> 67c60b9e
 
 
 %% @doc Return the id of the resource with the name
