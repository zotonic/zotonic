%% @author Marc Worrell <marc@worrell.nl>
%% @copyright 2019-2024 Marc Worrell
%% @doc Add 2FA TOTP authentication
%% @end

%% Copyright 2019-2024 Marc Worrell
%%
%% Licensed under the Apache License, Version 2.0 (the "License");
%% you may not use this file except in compliance with the License.
%% You may obtain a copy of the License at
%%
%%     http://www.apache.org/licenses/LICENSE-2.0
%%
%% Unless required by applicable law or agreed to in writing, software
%% distributed under the License is distributed on an "AS IS" BASIS,
%% WITHOUT WARRANTIES OR CONDITIONS OF ANY KIND, either express or implied.
%% See the License for the specific language governing permissions and
%% limitations under the License.

-module(mod_auth2fa).
-author("Marc Worrell <marc@worrell.nl>").

-mod_title("Two-Factor authentication").
-mod_description("Add two-factor authentication using TOTP").
-mod_prio(400).
-mod_depends([authentication, server_storage]).

-export([
    event/2,
    observe_admin_menu/3,
    observe_auth_postcheck/2
]).

-include_lib("zotonic_core/include/zotonic.hrl").
-include_lib("zotonic_mod_admin/include/admin_menu.hrl").

%% @doc Change the 2FA setting for the user group
event(#postback{ message={auth2fa_ug, Args} }, Context) ->
    case z_acl:is_allowed(use, mod_admin_config, Context) of
        true ->
            {id, Id} = proplists:lookup(id, Args),
            TV = z_convert:to_binary( z_context:get_q(triggervalue, Context) ),
            {ok, _} = m_rsc:update(Id, [ {acl_2fa, TV} ], Context),
            z_render:growl(?__("Changed the 2FA setting.", Context), Context);
        false ->
            z_render:growl(?__("Sorry, you are not allowed to change the 2FA settings.", Context), Context)
    end;
event(#postback{ message={auth2fa_remove, Args} }, Context) ->
    {id, Id} = proplists:lookup(id, Args),
    UserId = z_acl:user(Context),
    case z_acl:is_allowed(use, mod_admin_identity, Context)
        orelse Id =:= UserId
    of
        true when Id =:= 1, UserId =/= 1 ->
            z_render:growl(?__("Only the admin can change the two-factor authentication of the admin.", Context), Context);
        true ->
            ok = m_auth2fa:totp_disable(Id, Context),
            Context;
        false ->
            z_render:growl(?__("Sorry, you are not allowed to remove the 2FA.", Context), Context)
    end;
event(#postback{ message={request_2fa, _Args} }, Context) ->
    case z_auth:is_auth(Context) of
        true ->
            UserId = z_acl:user(Context),
            case m_auth2fa:is_totp_enabled(UserId, Context) of
                true ->
                    Context;
                false ->
                    m_auth2fa:set_totp_requested(Context),
<<<<<<< HEAD
                    {ok, {ImageUrl, PassCode}} = m_auth2fa:new_totp_image_url(Context),
                    Vars = [
                        {backdrop, static},
                        {passcode, PassCode},
                        {image_url, ImageUrl}
=======
                    Vars = [
                        {backdrop, static}
>>>>>>> eba09e22
                    ],
                    z_render:dialog(
                        ?__("Add two-factor authentication", Context),
                        "_dialog_auth2fa_passcode.tpl",
                        Vars,
                        Context)
            end;
        false ->
            Context
    end;
event(#submit{ message={auth2fa_set, Args} }, Context) ->
    {id, Id} = proplists:lookup(id, Args),
    {secret, Secret} = proplists:lookup(secret, Args),
    UserId = z_acl:user(Context),
    if
        Id =:= UserId ->
            Secret1 = z_auth2fa_base32:decode(Secret),
            Code = z_context:get_q(<<"passcode">>, Context),
            case m_auth2fa:is_valid_totp_test(Secret1, Code) of
                true ->
                    ok = m_auth2fa:totp_disable(UserId, Context),
                    ok = m_auth2fa:totp_set(UserId, Secret1, Context),
                    Context1 = z_render:dialog_close(Context),
                    z_render:wire({alert, [
                        {title, ?__("Success", Context1)},
                        {text, ?__("Two-factor authentication has been enabled for your account.", Context1)}
                    ]}, Context1);
                false ->
                    z_render:wire(proplists:get_all_values(onerror, Args), Context)
            end;
        true ->
            z_render:growl(?__("Sorry, you are not allowed to set the 2FA.", Context), Context)
<<<<<<< HEAD
=======
    end;
event(#postback{ message={dialog_2fa, _Args} }, Context) ->
    case z_acl:user(Context) of
        undefined ->
            Context;
        UserId ->
            m_auth2fa:set_totp_requested(Context),
            z_render:dialog(
                ?__("Scan two-factor authentication passcode", Context),
                "_dialog_auth2fa_passcode.tpl",
                [
                    {id, UserId},
                    {backdrop, static}
                ],
                Context)
>>>>>>> eba09e22
    end.


%% @doc Add admin menu for external services.
observe_admin_menu(#admin_menu{}, Acc, Context) ->
    [
     #menu_item{id = admin_auth2fa_config,
                parent = admin_auth,
                label = ?__("Two-factor authentication", Context),
                url = {admin_auth2fa_config},
                visiblecheck = {acl, use, mod_admin_config}}

     | Acc ].

%% @doc Check the 2FA code, called after password check passed.
observe_auth_postcheck(#auth_postcheck{ id = UserId, query_args = QueryArgs }, Context) ->
    case m_auth2fa:is_totp_enabled(UserId, Context) of
        true ->
            case z_string:trim( z_convert:to_binary( maps:get(<<"passcode">>, QueryArgs, <<>>) ) ) of
                <<>> ->
                    {error, need_passcode};
                PassCode ->
                    case m_auth2fa:is_valid_totp(UserId, PassCode, Context) of
                        true -> undefined;
                        false -> {error, passcode}
                    end
            end;
        false ->
            % Could also have a POST of the new passcode secret to be set.
            % In that case the passcode can be set for the user and 'undefined'
            % returned
            case z_convert:to_integer(m_config:get_value(mod_auth2fa, mode, Context)) of
                3 ->
                    case maps:get(<<"code-new">>, QueryArgs, undefined) of
                        CodeNew when is_binary(CodeNew), CodeNew =/= <<>> ->
                            Secret = z_auth2fa_base32:decode(CodeNew),
                            Code = maps:get(<<"test_passcode">>, QueryArgs, <<>>),
                            case m_auth2fa:is_valid_totp_test(Secret, Code) of
                                true ->
                                    % Save the new 2FA code
                                    m_auth2fa:totp_set(UserId, Secret, Context),
                                    undefined;
                                false ->
                                    {error, set_passcode_error}
                            end;
                        _ ->
                            {error, set_passcode}
                    end;
                _ ->
                    undefined
            end
    end.<|MERGE_RESOLUTION|>--- conflicted
+++ resolved
@@ -68,16 +68,11 @@
                     Context;
                 false ->
                     m_auth2fa:set_totp_requested(Context),
-<<<<<<< HEAD
                     {ok, {ImageUrl, PassCode}} = m_auth2fa:new_totp_image_url(Context),
                     Vars = [
                         {backdrop, static},
                         {passcode, PassCode},
                         {image_url, ImageUrl}
-=======
-                    Vars = [
-                        {backdrop, static}
->>>>>>> eba09e22
                     ],
                     z_render:dialog(
                         ?__("Add two-factor authentication", Context),
@@ -110,8 +105,6 @@
             end;
         true ->
             z_render:growl(?__("Sorry, you are not allowed to set the 2FA.", Context), Context)
-<<<<<<< HEAD
-=======
     end;
 event(#postback{ message={dialog_2fa, _Args} }, Context) ->
     case z_acl:user(Context) of
@@ -127,7 +120,6 @@
                     {backdrop, static}
                 ],
                 Context)
->>>>>>> eba09e22
     end.
 
 
